# Despite the name "package", this file contains the master list of
# the *repositories* that make up GHC. It is parsed by
# * boot
# * sync-all
# * rules/foreachLibrary.mk
#
# Some of this information is duplicated elsewhere in the build system:
#    See Trac #3896
# In particular when adding libraries to this file, you also need to add
# the library to the SUBDIRS variable in libraries/Makefile so that they
# actually get built
#
# The repos are of several kinds:
#    - The main GHC source repo
#    - Each boot package lives in a repo
#    - DPH is a repo that contains several packages
#    - Haddock and hsc2hs are applications, built on top of GHC,
#        and in turn needed to bootstrap GHC
#    - ghc-tarballs is need to build GHC
#    - nofib and testsuite are optional helpers
#
# The format of the lines in this file is:
#   localpath  tag  remotepath  upstreamurl
# where
#   * 'localpath' is where to put the repository in a checked out tree.
#   * 'remotepath' is where the repository is in the central repository.
#     It is - for submodules.
#   * 'upstreamurl' is the upstream Git repo location for packages
#     maintained outside of GHC HQ.
#
#   * The 'tag' determines when "darcs-all get" will get the
#     repo. If the tag is "-" then it will always get it, but if there
#     is a tag then a corresponding flag must be given to darcs-all, e.g.
#     if you want to get the packages with an "extralibs" or "testsuite"
#     tag then you need to use "darcs-all --extra --testsuite get".
#     Support for new tags must be manually added to the darcs-all script.
#
#     'tag' is also used to determine which packages the build system
#     deems to have the EXTRA_PACKAGE property: tags 'dph' and 'extra'
#     both give this property
#
# Lines that start with a '#' are comments.
#
<<<<<<< HEAD
# ~~~~~~~~~~~~~~~~~~~~~~~~~~~~~~~~~~~~~~~~~~~~~~~~~~~~~~~~~~~~~~~~~~~~
#    localpath                tag           remotepath
# ~~~~~~~~~~~~~~~~~~~~~~~~~~~~~~~~~~~~~~~~~~~~~~~~~~~~~~~~~~~~~~~~~~~~
ghc-tarballs                    -           ghc-tarballs.git
utils/hsc2hs                    -           hsc2hs.git
utils/haddock                   -           haddock.git
libraries/array                 -           packages/array.git
libraries/base                  -           packages/base.git
libraries/binary                -           -
libraries/bytestring            -           -
libraries/Cabal                 -           -
libraries/containers            -           -
libraries/deepseq               -           packages/deepseq.git
libraries/directory             -           packages/directory.git
libraries/filepath              -           packages/filepath.git
libraries/ghc-prim              -           packages/ghc-prim.git
libraries/haskeline             -           -
libraries/haskell98             -           packages/haskell98.git
libraries/haskell2010           -           packages/haskell2010.git
libraries/hoopl                 -           packages/hoopl.git
libraries/hpc                   -           packages/hpc.git
libraries/integer-gmp           -           packages/integer-gmp.git
libraries/integer-simple        -           packages/integer-simple.git
libraries/lwconc                -           packages/lwconc.git
libraries/old-locale            -           packages/old-locale.git
libraries/old-time              -           packages/old-time.git
libraries/pretty                -           -
libraries/process               -           packages/process.git
libraries/template-haskell      -           packages/template-haskell.git
libraries/terminfo              -           -
libraries/time                  -           -
libraries/transformers          -           -
libraries/unix                  -           packages/unix.git
libraries/Win32                 -           -
libraries/xhtml                 -           -
testsuite                       testsuite   testsuite.git
nofib                           nofib       nofib.git
libraries/parallel              extra       packages/parallel.git
libraries/stm                   extra       packages/stm.git
libraries/random                dph         -
libraries/primitive             dph         -
libraries/vector                dph         -
libraries/dph                   dph         packages/dph.git
.                               -           ghc.git
=======
# ~~~~~~~~~~~~~~~~~~~~~~~~~~~~~~~~~~~~~~~~~~~~~~~~~~~~~~~~~~~~~~~~~~~~~~~~~~~~~~~~~~~~~~~~~~~~~~~~~~~~~~~~~~~~~~~~~~~~~~~~~~~~~~~~
# localpath                  tag         remotepath                      upstreamurl
# ~~~~~~~~~~~~~~~~~~~~~~~~~~~~~~~~~~~~~~~~~~~~~~~~~~~~~~~~~~~~~~~~~~~~~~~~~~~~~~~~~~~~~~~~~~~~~~~~~~~~~~~~~~~~~~~~~~~~~~~~~~~~~~~~
ghc-tarballs                 windows     ghc-tarballs.git                -
libffi-tarballs              -           libffi-tarballs.git             -
utils/hsc2hs                 -           hsc2hs.git                      -
utils/haddock                -           haddock.git                     -
libraries/array              -           packages/array.git              -
libraries/base               -           packages/base.git               -
libraries/binary             -           -                               https://github.com/kolmodin/binary.git
libraries/bytestring         -           -                               https://github.com/haskell/bytestring.git
libraries/Cabal              -           -                               https://github.com/haskell/cabal.git
libraries/containers         -           -                               https://github.com/haskell/containers.git
libraries/deepseq            -           packages/deepseq.git            -
libraries/directory          -           packages/directory.git          -
libraries/filepath           -           packages/filepath.git           -
libraries/ghc-prim           -           packages/ghc-prim.git           -
libraries/haskeline          -           -                               http://git.haskell.org/darcs-mirrors/haskeline.git
libraries/haskell98          -           packages/haskell98.git          -
libraries/haskell2010        -           packages/haskell2010.git        -
libraries/hoopl              -           packages/hoopl.git              -
libraries/hpc                -           packages/hpc.git                -
libraries/integer-gmp        -           packages/integer-gmp.git        -
libraries/integer-simple     -           packages/integer-simple.git     -
libraries/old-locale         -           packages/old-locale.git         -
libraries/old-time           -           packages/old-time.git           -
libraries/pretty             -           -                               https://github.com/haskell/pretty.git
libraries/process            -           packages/process.git            -
libraries/template-haskell   -           packages/template-haskell.git   -
libraries/terminfo           -           -                               http://git.haskell.org/darcs-mirrors/terminfo.git
libraries/time               -           -                               http://git.haskell.org/darcs-mirrors/time.git
libraries/transformers       -           -                               http://git.haskell.org/darcs-mirrors/transformers.git
libraries/unix               -           packages/unix.git               -
libraries/Win32              -           -                               https://github.com/haskell/win32.git
libraries/xhtml              -           -                               https://github.com/haskell/xhtml.git
testsuite                    testsuite   testsuite.git                   -
nofib                        nofib       nofib.git                       -
libraries/parallel           extra       packages/parallel.git           -
libraries/stm                extra       packages/stm.git                -
libraries/random             dph         -                               -
libraries/primitive          dph         -                               http://git.haskell.org/darcs-mirrors/primitive.git
libraries/vector             dph         -                               http://git.haskell.org/darcs-mirrors/vector.git
libraries/dph                dph         packages/dph.git                -
.                            -           ghc.git                         -
>>>>>>> 94ab5d29
<|MERGE_RESOLUTION|>--- conflicted
+++ resolved
@@ -41,52 +41,6 @@
 #
 # Lines that start with a '#' are comments.
 #
-<<<<<<< HEAD
-# ~~~~~~~~~~~~~~~~~~~~~~~~~~~~~~~~~~~~~~~~~~~~~~~~~~~~~~~~~~~~~~~~~~~~
-#    localpath                tag           remotepath
-# ~~~~~~~~~~~~~~~~~~~~~~~~~~~~~~~~~~~~~~~~~~~~~~~~~~~~~~~~~~~~~~~~~~~~
-ghc-tarballs                    -           ghc-tarballs.git
-utils/hsc2hs                    -           hsc2hs.git
-utils/haddock                   -           haddock.git
-libraries/array                 -           packages/array.git
-libraries/base                  -           packages/base.git
-libraries/binary                -           -
-libraries/bytestring            -           -
-libraries/Cabal                 -           -
-libraries/containers            -           -
-libraries/deepseq               -           packages/deepseq.git
-libraries/directory             -           packages/directory.git
-libraries/filepath              -           packages/filepath.git
-libraries/ghc-prim              -           packages/ghc-prim.git
-libraries/haskeline             -           -
-libraries/haskell98             -           packages/haskell98.git
-libraries/haskell2010           -           packages/haskell2010.git
-libraries/hoopl                 -           packages/hoopl.git
-libraries/hpc                   -           packages/hpc.git
-libraries/integer-gmp           -           packages/integer-gmp.git
-libraries/integer-simple        -           packages/integer-simple.git
-libraries/lwconc                -           packages/lwconc.git
-libraries/old-locale            -           packages/old-locale.git
-libraries/old-time              -           packages/old-time.git
-libraries/pretty                -           -
-libraries/process               -           packages/process.git
-libraries/template-haskell      -           packages/template-haskell.git
-libraries/terminfo              -           -
-libraries/time                  -           -
-libraries/transformers          -           -
-libraries/unix                  -           packages/unix.git
-libraries/Win32                 -           -
-libraries/xhtml                 -           -
-testsuite                       testsuite   testsuite.git
-nofib                           nofib       nofib.git
-libraries/parallel              extra       packages/parallel.git
-libraries/stm                   extra       packages/stm.git
-libraries/random                dph         -
-libraries/primitive             dph         -
-libraries/vector                dph         -
-libraries/dph                   dph         packages/dph.git
-.                               -           ghc.git
-=======
 # ~~~~~~~~~~~~~~~~~~~~~~~~~~~~~~~~~~~~~~~~~~~~~~~~~~~~~~~~~~~~~~~~~~~~~~~~~~~~~~~~~~~~~~~~~~~~~~~~~~~~~~~~~~~~~~~~~~~~~~~~~~~~~~~~
 # localpath                  tag         remotepath                      upstreamurl
 # ~~~~~~~~~~~~~~~~~~~~~~~~~~~~~~~~~~~~~~~~~~~~~~~~~~~~~~~~~~~~~~~~~~~~~~~~~~~~~~~~~~~~~~~~~~~~~~~~~~~~~~~~~~~~~~~~~~~~~~~~~~~~~~~~
@@ -111,6 +65,7 @@
 libraries/hpc                -           packages/hpc.git                -
 libraries/integer-gmp        -           packages/integer-gmp.git        -
 libraries/integer-simple     -           packages/integer-simple.git     -
+libraries/lwconc             -           packages/lwconc.git						 -
 libraries/old-locale         -           packages/old-locale.git         -
 libraries/old-time           -           packages/old-time.git           -
 libraries/pretty             -           -                               https://github.com/haskell/pretty.git
@@ -130,5 +85,4 @@
 libraries/primitive          dph         -                               http://git.haskell.org/darcs-mirrors/primitive.git
 libraries/vector             dph         -                               http://git.haskell.org/darcs-mirrors/vector.git
 libraries/dph                dph         packages/dph.git                -
-.                            -           ghc.git                         -
->>>>>>> 94ab5d29
+.                            -           ghc.git                         -