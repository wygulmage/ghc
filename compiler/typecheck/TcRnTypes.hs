--- conflicted
+++ resolved
@@ -35,12 +35,8 @@
 
         -- Typechecker types
         TcTypeEnv, TcIdBinderStack, TcIdBinder(..),
-<<<<<<< HEAD
         TcTyThing(..), PromotionErr(..), TcIdFlavor(..),
-=======
-        TcTyThing(..), PromotionErr(..),
         SelfBootInfo(..),
->>>>>>> 474d4ccc
         pprTcTyThingCategory, pprPECategory,
 
         -- Desugaring types
