--- conflicted
+++ resolved
@@ -14,10 +14,6 @@
 
     updWorkListTcS, updWorkListTcS_return,
 
-<<<<<<< HEAD
-    updTcSImplics, 
-=======
->>>>>>> c4eb0176
     updInertCans, updInertDicts, updInertIrreds, updInertFunEqs,
 
     Ct(..), Xi, tyVarsOfCt, tyVarsOfCts,
@@ -53,14 +49,9 @@
     rewriteEqEvidence,  -- Yet more specialised, for equality coercions
     maybeSym,
 
-<<<<<<< HEAD
-    newWantedEvVar, newWantedEvVarNC, newWantedEvVarNonrec, 
-    newGivenEvVar, newDerived,
-=======
     newTcEvBinds, newWantedEvVar, newWantedEvVarNC, newWantedEvVarNonrec, 
     newEvVar, newGivenEvVar, newDerived, 
     emitNewDerived, emitNewDerivedEq,
->>>>>>> c4eb0176
     instDFunConstraints,
 
        -- Creation of evidence variables
@@ -87,7 +78,6 @@
     lookupSolvedDict, extendFlatCache,
 
     findDict, findDictsByClass, addDict, addDictsByClass, delDict, partitionDicts,
-<<<<<<< HEAD
     foldDicts,
 
     emptyFunEqs, funEqsToList,
@@ -97,12 +87,6 @@
     foldFunEqs,
     delFunEq,
     delTyEq,
-=======
-
-    findFunEq, findTyEqs, 
-    findFunEqsByTyCon, findFunEqs, partitionFunEqs,
-    sizeFunEqMap,
->>>>>>> c4eb0176
 
     instDFunType,                              -- Instantiation
     newFlexiTcSTy, instFlexiTcS, instFlexiTcSHelperTcS,
@@ -169,10 +153,7 @@
 import Control.Monad( ap, when, unless )
 import MonadUtils
 import Data.IORef
-<<<<<<< HEAD
-=======
 import Pair
->>>>>>> c4eb0176
 
 #ifdef DEBUG
 import Digraph
@@ -582,7 +563,6 @@
 
 getInertCans :: TcS InertCans
 getInertCans = do { inerts <- getTcSInerts; return (inert_cans inerts) }
-<<<<<<< HEAD
 
 setInertCans :: InertCans -> TcS ()
 setInertCans ics = updInertTcS $ \ inerts -> inerts { inert_cans = ics }
@@ -608,33 +588,6 @@
   = updInertCans $ \ ics -> ics { inert_irreds = upd_fn (inert_irreds ics) }
 
 
-=======
-
-setInertCans :: InertCans -> TcS ()
-setInertCans ics = updInertTcS $ \ inerts -> inerts { inert_cans = ics }
-
-updInertCans :: (InertCans -> InertCans) -> TcS ()
--- Modify the inert set with the supplied function
-updInertCans upd_fn
-  = updInertTcS $ \ inerts -> inerts { inert_cans = upd_fn (inert_cans inerts) }
-
-updInertDicts :: (DictMap Ct -> DictMap Ct) -> TcS ()
--- Modify the inert set with the supplied function
-updInertDicts upd_fn
-  = updInertCans $ \ ics -> ics { inert_dicts = upd_fn (inert_dicts ics) }
-
-updInertFunEqs :: (FunEqMap Ct -> FunEqMap Ct) -> TcS ()
--- Modify the inert set with the supplied function
-updInertFunEqs upd_fn
-  = updInertCans $ \ ics -> ics { inert_funeqs = upd_fn (inert_funeqs ics) }
-
-updInertIrreds :: (Cts -> Cts) -> TcS ()
--- Modify the inert set with the supplied function
-updInertIrreds upd_fn
-  = updInertCans $ \ ics -> ics { inert_irreds = upd_fn (inert_irreds ics) }
-
-
->>>>>>> c4eb0176
 prepareInertsForImplications :: InertSet -> (InertSet)
 -- See Note [Preparing inert set for implications]
 prepareInertsForImplications is@(IS { inert_cans = cans })
@@ -720,96 +673,6 @@
 setInertFunEqs :: FunEqMap Ct -> TcS ()
 setInertFunEqs funeqs 
   = updInertCans (\ic -> ic { inert_funeqs = funeqs })
-<<<<<<< HEAD
-
-getInertUnsolved :: TcS (Cts, Cts)  -- Insoluble
--- Return (unsolved-wanteds, insolubles)
--- Both consist of a mixture of Wanted and Derived
-getInertUnsolved
- = do { inerts@IC { inert_eqs = tv_eqs, inert_funeqs = fun_eqs
-           , inert_irreds = iirreds, inert_dicts = idicts
-           , inert_insols = iinsols } <- getInertCans
-
-      ; let unsolved_eqs = foldVarEnv add_if_unsolved_eq [] tv_eqs
-      ; dflags <- getDynFlags
-      ; (unsolved_eqs, unsolved_fun_eqs)
-          <- foldFunEqs (unflatten_funeq dflags) fun_eqs 
-                        (return (unsolved_eqs, emptyCts))
-
-      ; let unsolved_irreds = Bag.filterBag is_unsolved  iirreds
-            unsolved_dicts  = foldDicts  add_if_unsolved idicts  emptyCts
-            unsolved_flats  = listToBag unsolved_eqs `unionBags`
-                              unsolved_irreds `unionBags`
-                              unsolved_dicts `unionBags` unsolved_fun_eqs
-
-      ; unsolved_flats <- wrapTcS (TcM.zonkFlats unsolved_flats)
-      ; traceTcS "unflattening" $ braces $ vcat
-           [ ptext (sLit "Inerts = ") <+> ppr inerts
-           , ptext (sLit "Flats = ") <+> ppr unsolved_flats
-           , ptext (sLit "Insols = ") <+> ppr iinsols ]
-      ; return ( unsolved_flats, iinsols ) }
-        -- It would be perfectly OK to zonk the insolubles too,
-        -- but it'll happen anyway before error reporting
-  where
-    unflatten_funeq :: DynFlags
-                    -> Ct -> TcS ([Ct], Cts)
-                          -> TcS ([Ct], Cts)
-    unflatten_funeq dflags (CFunEqCan { cc_fun = tc, cc_tyargs = xis
-                                      , cc_fsk = fsk, cc_ev = ev }) do_rest
-      | isGiven ev -- tv should be a FlatSkol; zonking will eliminate it
-      = do_rest
-
-      | otherwise  -- A flatten meta-tv; we now fix its final
-                   -- value, and then zonking will eliminate it
-      = ASSERT( isWanted ev )  -- CFunEqCans are never Derived
-        do { (tv_eqs, fun_eqs) <- do_rest
-           ; fn_app <- wrapTcS (TcM.zonkTcType (mkTyConApp tc xis))
-           ; case occurCheckExpand dflags fsk fn_app of
-               OC_OK fn_app'
-                 ->    -- Normal case: unflatten
-                    do { let evterm = EvCoercion (mkTcNomReflCo fn_app')
-                             evvar  = ctEvId ev
-                       ; setEvBind evvar evterm
-                       ; wrapTcS (TcM.writeMetaTyVar fsk fn_app')
-                             -- Write directly into the mutable tyvar
-                             -- Flatten meta-vars are born and die locally
-                       ; return (tv_eqs, fun_eqs) }
-
-               -- Occurs check; don't unflatten, instead turn it into a NonCanonical
-               _ | Just (ev1, rhs, new_tv_eqs) <- find_eq fsk tv_eqs
-                 -> do { wrapTcS (TcM.writeMetaTyVar fsk rhs)
-                       ; setEvBind (ctEvId ev1) (EvCoercion (mkTcNomReflCo rhs))
-                       ; return (new_tv_eqs, fun_eqs `extendCts` mkNonCanonical ev) }
-
-                 | otherwise
-                 -> do { tv_ty <- newFlexiTcSTy (tyVarKind fsk)
-                       ; wrapTcS (TcM.writeMetaTyVar fsk tv_ty)
-                       ; return (tv_eqs, fun_eqs `extendCts` mkNonCanonical ev) }
-          }
-    unflatten_funeq _ other_ct _ 
-      = pprPanic "unflatten_funeq" (ppr other_ct)
-
-    find_eq :: TcTyVar -> [Ct] -> Maybe (CtEvidence, TcType, [Ct])
-    -- (find_eq fsk eqs) finds an equality (fsk ~ ty) or (tv ~ fsk)
-     --                  in eqs, and returns the depleted eqs
-    find_eq _ [] = Nothing
-    find_eq fsk (ct : cts)
-      | CTyEqCan { cc_ev = ev, cc_tyvar = tv, cc_rhs = rhs } <- ct
-      , tv == fsk
-      = Just (ev, rhs, cts)
-
-      | CTyEqCan { cc_ev = ev, cc_tyvar = tv, cc_rhs = rhs } <- ct
-      , Just tv_r <- tcGetTyVar_maybe rhs
-      , tv_r == fsk
-      = Just (ev, mkTyVarTy tv, cts)
-
-      | Just (tv, rhs, cts') <- find_eq fsk cts
-      = Just (tv, rhs, ct:cts')
-
-      | otherwise
-      = Nothing
-
-=======
 
 getInertUnsolved :: TcS WantedConstraints
 getInertUnsolved
@@ -839,21 +702,10 @@
       ; traceTcS "Unflattening done" $ ppr wc
       ; return wc }
   where
->>>>>>> c4eb0176
     add_if_unsolved :: Ct -> Cts -> Cts
     add_if_unsolved ct cts | is_unsolved ct = ct `consCts` cts
                            | otherwise      = cts
 
-<<<<<<< HEAD
-    add_if_unsolved_eq :: [Ct] -> [Ct] -> [Ct]
-    add_if_unsolved_eq eqs cts
-       | (eq1:_) <- eqs
-       , is_unsolved eq1 = eqs ++ cts
-       | otherwise       = cts
-
-    is_unsolved ct = not (isGivenCt ct)   -- Wanted or Derived
-
-=======
 --    add_if_unsolveds :: [Ct] -> Cts -> Cts
 --    add_if_unsolveds eqs cts = foldr add_if_unsolved cts eqs
 
@@ -971,7 +823,6 @@
            _ ->  -- Occurs check
                  return False } }
 
->>>>>>> c4eb0176
 getInertGivens :: Untouchables     -- Untouchables of this implication
                -> [TcTyVar]        -- Skolems of this implication
                -> TcS Bool         -- True <=> definitely no residual given equalities
@@ -999,11 +850,7 @@
     -- i.e. the current level
     ev_given_here ev
       =  isGiven ev
-<<<<<<< HEAD
-      && untch == tcl_untch (ctl_env (ctev_loc ev))
-=======
       && untch == tcl_untch (ctl_env (ctEvLoc ev))
->>>>>>> c4eb0176
 
     add_fsk :: Ct -> VarSet -> VarSet
     add_fsk ct fsks | CFunEqCan { cc_fsk = tv, cc_ev = ev } <- ct
@@ -1019,10 +866,7 @@
           _           -> False
 \end{code}
 
-<<<<<<< HEAD
-=======
-
->>>>>>> c4eb0176
+
 Note [Let-bound skolems]
 ~~~~~~~~~~~~~~~~~~~~~~~~
 If   * the inert set contains a canonical Given CTyEqCan (a ~ ty)
@@ -1265,12 +1109,9 @@
     k ct (yeses, noes)
       | f ct      = (yeses `snocBag` ct, noes)
       | otherwise = (yeses, insertFunEqCt noes ct)
-<<<<<<< HEAD
 
 delFunEq :: FunEqMap a -> TyCon -> [Type] -> FunEqMap a
 delFunEq m tc tys = delTcApp m (getUnique tc) tys
-=======
->>>>>>> c4eb0176
 \end{code}
 
 
@@ -1417,14 +1258,6 @@
 
              -- Run the computation
        ; res <- unTcS tcs env
-<<<<<<< HEAD
-
-             -- Perform the type unifications required
-       ; (_, ty_binds) <- TcM.readTcRef ty_binds_var
-       ; TcM.traceTc "Write TcS ty_binds into the meta type variables" (ppr ty_binds)
-       ; mapM_ do_unification (varEnvElts ty_binds)
-=======
->>>>>>> c4eb0176
 
        ; count <- TcM.readTcRef step_count
        ; when (count > 0) $ 
@@ -1461,21 +1294,14 @@
 
 nestImplicTcS :: EvBindsVar -> Untouchables -> TcS a -> TcS a
 nestImplicTcS ref inner_untch (TcS thing_inside)
-<<<<<<< HEAD
-  = TcS $ \ TcSEnv { tcs_ty_binds = ty_binds
-=======
   = TcS $ \ TcSEnv { tcs_unified = unified_var
->>>>>>> c4eb0176
                    , tcs_inerts = old_inert_var
                    , tcs_count = count } ->
     do { inerts <- TcM.readTcRef old_inert_var
        ; let nest_inert = inerts { inert_flat_cache = emptyFunEqs }
                                    -- See Note [Do not inherit the flat cache]
        ; new_inert_var <- TcM.newTcRef nest_inert
-<<<<<<< HEAD
-=======
        ; new_wl_var    <- TcM.newTcRef emptyWorkList
->>>>>>> c4eb0176
        ; let nest_env = TcSEnv { tcs_ev_binds    = ref
                                , tcs_unified     = unified_var
                                , tcs_count       = count
@@ -1568,14 +1394,6 @@
   = do { traceTcS "Emitting fresh work" (vcat (map ppr evs))
        ; updWorkListTcS (extendWorkListCts (map mkNonCanonical evs)) }
 
-emitWorkNC :: [CtEvidence] -> TcS ()
-emitWorkNC evs
-  | null evs  
-  = return ()
-  | otherwise 
-  = do { traceTcS "Emitting fresh work" (vcat (map ppr evs))
-       ; updWorkListTcS (extendWorkListCts (map mkNonCanonical evs)) }
-
 emitInsoluble :: Ct -> TcS ()
 -- Emits a non-canonical constraint that will stand for a frozen error in the inerts.
 emitInsoluble ct
@@ -1757,11 +1575,7 @@
         ; return (ev, fsk) }
 
   | otherwise        -- Make a wanted
-<<<<<<< HEAD
-  = do { ufsk <- wrapTcS $
-=======
   = do { fuv <- wrapTcS $
->>>>>>> c4eb0176
                  do { uniq <- TcM.newUnique
                     ; ref  <- TcM.newMutVar Flexi
                     ; let details = MetaTv { mtv_info  = FlatMetaTv
@@ -1769,19 +1583,11 @@
                                            , mtv_untch = fskUntouchables }
                           name = TcM.mkTcTyVarName uniq (fsLit "s")
                     ; return (mkTcTyVar name (typeKind fam_ty) details) }
-<<<<<<< HEAD
-        ; ev <- newWantedEvVarNC loc (mkTcEqPred fam_ty (mkTyVarTy ufsk))
-        ; return (ev, ufsk) }
-  where
-    loc = ctev_loc ctxt_ev
-   
-=======
        ; ev <- newWantedEvVarNC loc (mkTcEqPred fam_ty (mkTyVarTy fuv))
        ; return (ev, fuv) }
   where
     loc = ctEvLoc ctxt_ev
 
->>>>>>> c4eb0176
 extendFlatCache :: TyCon -> [Type] -> (TcCoercion, TcTyVar) -> TcS ()
 extendFlatCache tc xi_args (co, fsk)
   = do { dflags <- getDynFlags
@@ -2202,11 +2008,7 @@
                   `mkTcTransCo` rhs_co
        ; setEvBind evar (EvCoercion co)
        ; traceTcS "rewriteEqEvidence" (vcat [ppr old_ev, ppr nlhs, ppr nrhs, ppr co])
-<<<<<<< HEAD
-       ; return (Just new_evar) }
-=======
        ; return (ContinueWith new_evar) }
->>>>>>> c4eb0176
 
   | otherwise
   = panic "rewriteEvidence"
