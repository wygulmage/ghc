%
% (c) The University of Glasgow 2006
% (c) The AQUA Project, Glasgow University, 1998
%

This module contains definitions for the IdInfo for things that
have a standard form, namely:

- data constructors
- record selectors
- method and superclass selectors
- primitive operations

\begin{code}
{-# OPTIONS -fno-warn-tabs #-}
-- The above warning supression flag is a temporary kludge.
-- While working on this module you are encouraged to remove it and
-- detab the module (please do the detabbing in a separate patch). See
--     http://hackage.haskell.org/trac/ghc/wiki/Commentary/CodingStyle#TabsvsSpaces
-- for details

module MkId (
        mkDictFunId, mkDictFunTy, mkDictSelId,

        mkPrimOpId, mkFCallId,

        wrapNewTypeBody, unwrapNewTypeBody,
        wrapFamInstBody, unwrapFamInstScrut,
        wrapTypeFamInstBody, wrapTypeUnbranchedFamInstBody, unwrapTypeFamInstScrut,
        unwrapTypeUnbranchedFamInstScrut,

        DataConBoxer(..), mkDataConRep, mkDataConWorkId,

        -- And some particular Ids; see below for why they are wired in
        wiredInIds, ghcPrimIds,
        unsafeCoerceName, unsafeCoerceId, realWorldPrimId, 
        voidArgId, nullAddrId, seqId, lazyId, lazyIdKey,
        coercionTokenId,

	-- Re-export error Ids
	module PrelRules
    ) where

#include "HsVersions.h"

import Rules
import TysPrim
import TysWiredIn
import PrelRules
import Type
<<<<<<< HEAD
import FamInstEnv
import Coercion
=======
import Coercion	        ( mkReflCo, mkAxInstCo, mkSymCo, coercionKind, mkUnsafeCo,
                          mkUnbranchedAxInstCo )
>>>>>>> d2a5a9cf
import TcType
import MkCore
import CoreUtils	( exprType, mkCast )
import CoreUnfold
import Literal
import TyCon
import CoAxiom
import Class
import NameSet
import VarSet
import Name
import PrimOp
import ForeignCall
import DataCon
import Id
import Var              ( mkExportedLocalVar )
import IdInfo
import Demand
import CoreSyn
import Unique
import UniqSupply
import PrelNames
import BasicTypes       hiding ( SuccessFlag(..) )
import Util
import Pair
import DynFlags
import Outputable
import FastString
import ListSetOps

import Data.Maybe       ( maybeToList )
\end{code}

%************************************************************************
%*                                                                      *
\subsection{Wired in Ids}
%*                                                                      *
%************************************************************************

Note [Wired-in Ids]
~~~~~~~~~~~~~~~~~~~
There are several reasons why an Id might appear in the wiredInIds:

(1) The ghcPrimIds are wired in because they can't be defined in
    Haskell at all, although the can be defined in Core.  They have
    compulsory unfoldings, so they are always inlined and they  have
    no definition site.  Their home module is GHC.Prim, so they
    also have a description in primops.txt.pp, where they are called
    'pseudoops'.

(2) The 'error' function, eRROR_ID, is wired in because we don't yet have
    a way to express in an interface file that the result type variable
    is 'open'; that is can be unified with an unboxed type

    [The interface file format now carry such information, but there's
    no way yet of expressing at the definition site for these 
    error-reporting functions that they have an 'open' 
    result type. -- sof 1/99]

(3) Other error functions (rUNTIME_ERROR_ID) are wired in (a) because
    the desugarer generates code that mentiones them directly, and
    (b) for the same reason as eRROR_ID

(4) lazyId is wired in because the wired-in version overrides the
    strictness of the version defined in GHC.Base

In cases (2-4), the function has a definition in a library module, and
can be called; but the wired-in version means that the details are 
never read from that module's interface file; instead, the full definition
is right here.

\begin{code}
wiredInIds :: [Id]
wiredInIds
  =  [lazyId]
  ++ errorIds		-- Defined in MkCore
  ++ ghcPrimIds

-- These Ids are exported from GHC.Prim
ghcPrimIds :: [Id]
ghcPrimIds
  = [   -- These can't be defined in Haskell, but they have
        -- perfectly reasonable unfoldings in Core
    realWorldPrimId,
    unsafeCoerceId,
    nullAddrId,
    seqId
    ]
\end{code}

%************************************************************************
%*                                                                      *
\subsection{Data constructors}
%*                                                                      *
%************************************************************************

The wrapper for a constructor is an ordinary top-level binding that evaluates
any strict args, unboxes any args that are going to be flattened, and calls
the worker.

We're going to build a constructor that looks like:

        data (Data a, C b) =>  T a b = T1 !a !Int b

        T1 = /\ a b -> 
             \d1::Data a, d2::C b ->
             \p q r -> case p of { p ->
                       case q of { q ->
                       Con T1 [a,b] [p,q,r]}}

Notice that

* d2 is thrown away --- a context in a data decl is used to make sure
  one *could* construct dictionaries at the site the constructor
  is used, but the dictionary isn't actually used.

* We have to check that we can construct Data dictionaries for
  the types a and Int.  Once we've done that we can throw d1 away too.

* We use (case p of q -> ...) to evaluate p, rather than "seq" because
  all that matters is that the arguments are evaluated.  "seq" is 
  very careful to preserve evaluation order, which we don't need
  to be here.

  You might think that we could simply give constructors some strictness
  info, like PrimOps, and let CoreToStg do the let-to-case transformation.
  But we don't do that because in the case of primops and functions strictness
  is a *property* not a *requirement*.  In the case of constructors we need to
  do something active to evaluate the argument.

  Making an explicit case expression allows the simplifier to eliminate
  it in the (common) case where the constructor arg is already evaluated.

Note [Wrappers for data instance tycons]
~~~~~~~~~~~~~~~~~~~~~~~~~~~~~~~~~~~~~~~~
In the case of data instances, the wrapper also applies the coercion turning
the representation type into the family instance type to cast the result of
the wrapper.  For example, consider the declarations

  data family Map k :: * -> *
  data instance Map (a, b) v = MapPair (Map a (Pair b v))

The tycon to which the datacon MapPair belongs gets a unique internal
name of the form :R123Map, and we call it the representation tycon.
In contrast, Map is the family tycon (accessible via
tyConFamInst_maybe). A coercion allows you to move between
representation and family type.  It is accessible from :R123Map via
tyConFamilyCoercion_maybe and has kind

  Co123Map a b v :: {Map (a, b) v ~ :R123Map a b v}

The wrapper and worker of MapPair get the types

        -- Wrapper
  $WMapPair :: forall a b v. Map a (Map a b v) -> Map (a, b) v
  $WMapPair a b v = MapPair a b v `cast` sym (Co123Map a b v)

        -- Worker
  MapPair :: forall a b v. Map a (Map a b v) -> :R123Map a b v

This coercion is conditionally applied by wrapFamInstBody.

It's a bit more complicated if the data instance is a GADT as well!

   data instance T [a] where
        T1 :: forall b. b -> T [Maybe b]

Hence we translate to

        -- Wrapper
  $WT1 :: forall b. b -> T [Maybe b]
  $WT1 b v = T1 (Maybe b) b (Maybe b) v
                        `cast` sym (Co7T (Maybe b))

        -- Worker
  T1 :: forall c b. (c ~ Maybe b) => b -> :R7T c

        -- Coercion from family type to representation type
  Co7T a :: T [a] ~ :R7T a


Note [Newtype datacons]
~~~~~~~~~~~~~~~~~~~~~~~
The "data constructor" for a newtype should always be vanilla.  At one
point this wasn't true, because the newtype arising from
     class C a => D a
looked like
       newtype T:D a = D:D (C a)
so the data constructor for T:C had a single argument, namely the
predicate (C a).  But now we treat that as an ordinary argument, not
part of the theta-type, so all is well.


%************************************************************************
%*                                                                      *
\subsection{Dictionary selectors}
%*                                                                      *
%************************************************************************

Selecting a field for a dictionary.  If there is just one field, then
there's nothing to do.  

Dictionary selectors may get nested forall-types.  Thus:

        class Foo a where
          op :: forall b. Ord b => a -> b -> b

Then the top-level type for op is

        op :: forall a. Foo a => 
              forall b. Ord b => 
              a -> b -> b

This is unlike ordinary record selectors, which have all the for-alls
at the outside.  When dealing with classes it's very convenient to
recover the original type signature from the class op selector.

\begin{code}
mkDictSelId :: DynFlags
            -> Bool	     -- True <=> don't include the unfolding
			     -- Little point on imports without -O, because the
			     -- dictionary itself won't be visible
 	    -> Name	     -- Name of one of the *value* selectors 
	       		     -- (dictionary superclass or method)
            -> Class -> Id
mkDictSelId dflags no_unf name clas
  = mkGlobalId (ClassOpId clas) name sel_ty info
  where
    sel_ty = mkForAllTys tyvars (mkFunTy (idType dict_id) (idType the_arg_id))
        -- We can't just say (exprType rhs), because that would give a type
        --      C a -> C a
        -- for a single-op class (after all, the selector is the identity)
        -- But it's type must expose the representation of the dictionary
        -- to get (say)         C a -> (a -> a)

    base_info = noCafIdInfo
                `setArityInfo`      1
                `setStrictnessInfo` Just strict_sig
                `setUnfoldingInfo`  (if no_unf then noUnfolding
	                             else mkImplicitUnfolding dflags rhs)
		   -- In module where class op is defined, we must add
		   -- the unfolding, even though it'll never be inlined
		   -- becuase we use that to generate a top-level binding
		   -- for the ClassOp

    info | new_tycon = base_info `setInlinePragInfo` alwaysInlinePragma
    	   	   -- See Note [Single-method classes] in TcInstDcls
		   -- for why alwaysInlinePragma
         | otherwise = base_info  `setSpecInfo`       mkSpecInfo [rule]
		       		  `setInlinePragInfo` neverInlinePragma
		   -- Add a magic BuiltinRule, and never inline it
		   -- so that the rule is always available to fire.
		   -- See Note [ClassOp/DFun selection] in TcInstDcls

    n_ty_args = length tyvars

    -- This is the built-in rule that goes
    -- 	    op (dfT d1 d2) --->  opT d1 d2
    rule = BuiltinRule { ru_name = fsLit "Class op " `appendFS` 
    	   	       	 	     occNameFS (getOccName name)
                       , ru_fn    = name
    	               , ru_nargs = n_ty_args + 1
                       , ru_try   = dictSelRule val_index n_ty_args }

        -- The strictness signature is of the form U(AAAVAAAA) -> T
        -- where the V depends on which item we are selecting
        -- It's worth giving one, so that absence info etc is generated
        -- even if the selector isn't inlined
    strict_sig = mkStrictSig (mkTopDmdType [arg_dmd] TopRes)
    arg_dmd | new_tycon = evalDmd
            | otherwise = Eval (Prod [ if the_arg_id == id then evalDmd else Abs
                                     | id <- arg_ids ])

    tycon      	   = classTyCon clas
    new_tycon  	   = isNewTyCon tycon
    [data_con] 	   = tyConDataCons tycon
    tyvars     	   = dataConUnivTyVars data_con
    arg_tys    	   = dataConRepArgTys data_con	-- Includes the dictionary superclasses

    -- 'index' is a 0-index into the *value* arguments of the dictionary
    val_index      = assoc "MkId.mkDictSelId" sel_index_prs name
    sel_index_prs  = map idName (classAllSelIds clas) `zip` [0..]

    the_arg_id     = arg_ids !! val_index
    pred       	   = mkClassPred clas (mkTyVarTys tyvars)
    dict_id    	   = mkTemplateLocal 1 pred
    arg_ids    	   = mkTemplateLocalsNum 2 arg_tys

    rhs = mkLams tyvars  (Lam dict_id   rhs_body)
    rhs_body | new_tycon = unwrapNewTypeBody tycon (map mkTyVarTy tyvars) (Var dict_id)
             | otherwise = Case (Var dict_id) dict_id (idType the_arg_id)
                                [(DataAlt data_con, arg_ids, varToCoreExpr the_arg_id)]
				-- varToCoreExpr needed for equality superclass selectors
				--   sel a b d = case x of { MkC _ (g:a~b) _ -> CO g }

dictSelRule :: Int -> Arity
            -> DynFlags -> Id -> IdUnfoldingFun -> [CoreExpr] -> Maybe CoreExpr
-- Tries to persuade the argument to look like a constructor
-- application, using exprIsConApp_maybe, and then selects
-- from it
--       sel_i t1..tk (D t1..tk op1 ... opm) = opi
--
dictSelRule val_index n_ty_args _ _ id_unf args
  | (dict_arg : _) <- drop n_ty_args args
  , Just (_, _, con_args) <- exprIsConApp_maybe id_unf dict_arg
  = Just (con_args !! val_index)
  | otherwise
  = Nothing
\end{code}


%************************************************************************
%*                                                                      *
        Boxing and unboxing
%*                                                                      *
%************************************************************************


\begin{code}
mkDataConWorkId :: Name -> DataCon -> Id
mkDataConWorkId wkr_name data_con
  | isNewTyCon tycon
  = mkGlobalId (DataConWrapId data_con) wkr_name nt_wrap_ty nt_work_info
  | otherwise
  = mkGlobalId (DataConWorkId data_con) wkr_name alg_wkr_ty wkr_info

  where
    tycon = dataConTyCon data_con

        ----------- Workers for data types --------------
    alg_wkr_ty = dataConRepType data_con
    wkr_arity = dataConRepArity data_con
    wkr_info  = noCafIdInfo
                `setArityInfo`       wkr_arity
                `setStrictnessInfo`  Just wkr_sig
                `setUnfoldingInfo`   evaldUnfolding  -- Record that it's evaluated,
                                                     -- even if arity = 0

    wkr_sig = mkStrictSig (mkTopDmdType (replicate wkr_arity topDmd) (dataConCPR data_con))
        --      Note [Data-con worker strictness]
        -- Notice that we do *not* say the worker is strict
        -- even if the data constructor is declared strict
        --      e.g.    data T = MkT !(Int,Int)
        -- Why?  Because the *wrapper* is strict (and its unfolding has case
        -- expresssions that do the evals) but the *worker* itself is not.
        -- If we pretend it is strict then when we see
        --      case x of y -> $wMkT y
        -- the simplifier thinks that y is "sure to be evaluated" (because
        --  $wMkT is strict) and drops the case.  No, $wMkT is not strict.
        --
        -- When the simplifer sees a pattern 
        --      case e of MkT x -> ...
        -- it uses the dataConRepStrictness of MkT to mark x as evaluated;
        -- but that's fine... dataConRepStrictness comes from the data con
        -- not from the worker Id.

        ----------- Workers for newtypes --------------
    (nt_tvs, _, nt_arg_tys, _) = dataConSig data_con
    res_ty_args  = mkTyVarTys nt_tvs
    nt_wrap_ty   = dataConUserType data_con
    nt_work_info = noCafIdInfo          -- The NoCaf-ness is set by noCafIdInfo
                  `setArityInfo` 1      -- Arity 1
                  `setInlinePragInfo`    alwaysInlinePragma
                  `setUnfoldingInfo`     newtype_unf
    id_arg1      = mkTemplateLocal 1 (head nt_arg_tys)
    newtype_unf  = ASSERT2( isVanillaDataCon data_con &&
                            isSingleton nt_arg_tys, ppr data_con  )
			      -- Note [Newtype datacons]
                   mkCompulsoryUnfolding $ 
                   mkLams nt_tvs $ Lam id_arg1 $ 
                   wrapNewTypeBody tycon res_ty_args (Var id_arg1)

dataConCPR :: DataCon -> DmdResult
dataConCPR con
  | isProductTyCon tycon
  , isDataTyCon tycon
  , wkr_arity > 0
  , wkr_arity <= mAX_CPR_SIZE
  = retCPR
  | otherwise
  = TopRes
        -- RetCPR is only true for products that are real data types;
        -- that is, not unboxed tuples or [non-recursive] newtypes
  where
    tycon = dataConTyCon con
    wkr_arity = dataConRepArity con

    mAX_CPR_SIZE :: Arity
    mAX_CPR_SIZE = 10
    -- We do not treat very big tuples as CPR-ish:
    --      a) for a start we get into trouble because there aren't 
    --         "enough" unboxed tuple types (a tiresome restriction, 
    --         but hard to fix), 
    --      b) more importantly, big unboxed tuples get returned mainly
    --         on the stack, and are often then allocated in the heap
    --         by the caller.  So doing CPR for them may in fact make
    --         things worse.
\end{code}

-------------------------------------------------
--         Data constructor representation
-- 
-- This is where we decide how to wrap/unwrap the 
-- constructor fields
--
--------------------------------------------------


\begin{code}
type Unboxer = Var -> UniqSM ([Var], CoreExpr -> CoreExpr)
  -- Unbox: bind rep vars by decomposing src var

data Boxer = UnitBox | Boxer (TvSubst -> UniqSM ([Var], CoreExpr))
  -- Box:   build src arg using these rep vars

newtype DataConBoxer = DCB ([Type] -> [Var] -> UniqSM ([Var], [CoreBind]))
                       -- Bind these src-level vars, returning the
                       -- rep-level vars to bind in the pattern

mkDataConRep :: DynFlags -> FamInstEnvs -> Name -> DataCon -> UniqSM DataConRep
mkDataConRep dflags fam_envs wrap_name data_con
  | not wrapper_reqd
  = return NoDataConRep

  | otherwise
  = do { wrap_args <- mapM newLocal wrap_arg_tys
       ; wrap_body <- mk_rep_app (wrap_args `zip` dropList eq_spec unboxers) 
                                 initial_wrap_app

       ; let wrap_id = mkGlobalId (DataConWrapId data_con) wrap_name wrap_ty wrap_info
             wrap_info = noCafIdInfo
                    	 `setArityInfo`         wrap_arity
                    	     -- It's important to specify the arity, so that partial
                    	     -- applications are treated as values
		    	 `setInlinePragInfo`    alwaysInlinePragma
                    	 `setUnfoldingInfo`     wrap_unf
                    	 `setStrictnessInfo`    Just wrap_sig
                    	     -- We need to get the CAF info right here because TidyPgm
                    	     -- does not tidy the IdInfo of implicit bindings (like the wrapper)
                    	     -- so it not make sure that the CAF info is sane

    	     wrap_sig = mkStrictSig (mkTopDmdType wrap_arg_dmds (dataConCPR data_con))
    	     wrap_arg_dmds = map mk_dmd (dropList eq_spec wrap_bangs)
    	     mk_dmd str | isBanged str = evalDmd
    	                | otherwise    = lazyDmd
    	         -- The Cpr info can be important inside INLINE rhss, where the
    	         -- wrapper constructor isn't inlined.
    	         -- And the argument strictness can be important too; we
    	         -- may not inline a contructor when it is partially applied.
    	         -- For example:
    	         --      data W = C !Int !Int !Int
    	         --      ...(let w = C x in ...(w p q)...)...
    	         -- we want to see that w is strict in its two arguments

    	     wrap_unf = mkInlineUnfolding (Just wrap_arity) wrap_rhs
             wrap_tvs = (univ_tvs `minusList` map fst eq_spec) ++ ex_tvs
    	     wrap_rhs = mkLams wrap_tvs $ 
    	                mkLams wrap_args $
    	                wrapFamInstBody tycon res_ty_args $
                        wrap_body

       ; return (DCR { dcr_wrap_id = wrap_id
                     , dcr_boxer   = mk_boxer boxers
                     , dcr_arg_tys = rep_tys
                     , dcr_stricts = rep_strs
                     , dcr_bangs   = dropList ev_tys wrap_bangs }) }

  where
    (univ_tvs, ex_tvs, eq_spec, theta, orig_arg_tys, _) = dataConFullSig data_con
    res_ty_args  = substTyVars (mkTopTvSubst eq_spec) univ_tvs
    tycon        = dataConTyCon data_con       -- The representation TyCon (not family)
    wrap_ty      = dataConUserType data_con
    ev_tys       = eqSpecPreds eq_spec ++ theta
    all_arg_tys  = ev_tys                         ++ orig_arg_tys
    orig_bangs   = map mk_pred_strict_mark ev_tys ++ dataConStrictMarks data_con

    wrap_arg_tys = theta ++ orig_arg_tys
    wrap_arity   = length wrap_arg_tys
    	     -- The wrap_args are the arguments *other than* the eq_spec
    	     -- Because we are going to apply the eq_spec args manually in the
    	     -- wrapper

    (wrap_bangs, rep_tys_w_strs, wrappers)
       = unzip3 (zipWith (dataConArgRep dflags fam_envs) all_arg_tys orig_bangs)
    (unboxers, boxers) = unzip wrappers
    (rep_tys, rep_strs) = unzip (concat rep_tys_w_strs)

    wrapper_reqd = not (isNewTyCon tycon)  -- Newtypes have only a worker
                && (any isBanged orig_bangs   -- Some forcing/unboxing
                                              -- (includes eq_spec)
                    || isFamInstTyCon tycon)  -- Cast result

    initial_wrap_app = Var (dataConWorkId data_con)
                      `mkTyApps`  res_ty_args
    	              `mkVarApps` ex_tvs                 
    	              `mkCoApps`  map (mkReflCo . snd) eq_spec
    	                -- Dont box the eq_spec coercions since they are
    	                -- marked as HsUnpack by mk_dict_strict_mark

    mk_boxer :: [Boxer] -> DataConBoxer
    mk_boxer boxers = DCB (\ ty_args src_vars -> 
                      do { let ex_vars = takeList ex_tvs src_vars
                               subst1 = mkTopTvSubst (univ_tvs `zip` ty_args)
                               subst2 = extendTvSubstList subst1 ex_tvs 
                                                          (mkTyVarTys ex_vars)
                         ; (rep_ids, binds) <- go subst2 boxers (dropList ex_tvs src_vars)
                         ; return (ex_vars ++ rep_ids, binds) } )

    go _ [] src_vars = ASSERT2( null src_vars, ppr data_con ) return ([], [])
    go subst (UnitBox : boxers) (src_var : src_vars)
      = do { (rep_ids2, binds) <- go subst boxers src_vars
           ; return (src_var : rep_ids2, binds) }
    go subst (Boxer boxer : boxers) (src_var : src_vars)
      = do { (rep_ids1, arg)  <- boxer subst
           ; (rep_ids2, binds) <- go subst boxers src_vars
           ; return (rep_ids1 ++ rep_ids2, NonRec src_var arg : binds) }
    go _ (_:_) [] = pprPanic "mk_boxer" (ppr data_con)

    mk_rep_app :: [(Id,Unboxer)] -> CoreExpr -> UniqSM CoreExpr
    mk_rep_app [] con_app 
      = return con_app
    mk_rep_app ((wrap_arg, unboxer) : prs) con_app 
      = do { (rep_ids, unbox_fn) <- unboxer wrap_arg
           ; expr <- mk_rep_app prs (mkVarApps con_app rep_ids)
           ; return (unbox_fn expr) }

-------------------------
newLocal :: Type -> UniqSM Var
newLocal ty = do { uniq <- getUniqueUs 
                 ; return (mkSysLocal (fsLit "dt") uniq ty) }

-------------------------
dataConArgRep
   :: DynFlags 
   -> FamInstEnvs
   -> Type -> HsBang
   -> ( HsBang   -- Like input but with HsUnpackFailed if necy
      , [(Type, StrictnessMark)]   -- Rep types
      , (Unboxer, Boxer) )

dataConArgRep _ _ arg_ty HsNoBang
  = (HsNoBang, [(arg_ty, NotMarkedStrict)], (unitUnboxer, unitBoxer))

dataConArgRep dflags fam_envs arg_ty (HsBang user_unpack_prag) 
  | not (gopt Opt_OmitInterfacePragmas dflags) -- Don't unpack if -fomit-iface-pragmas
          -- Don't unpack if we aren't optimising; 
          -- rather arbitrarily, we use -fomit-iface-pragmas
          -- as the indication
  , let mb_co   = topNormaliseType fam_envs arg_ty
        arg_ty' = case mb_co of { Just (_,ty) -> ty; Nothing -> arg_ty }
  , isUnpackableType fam_envs arg_ty'
  , (rep_tys, wrappers) <- dataConArgUnpack arg_ty'
  , user_unpack_prag
    || gopt Opt_UnboxStrictFields dflags
    || (gopt Opt_UnboxSmallStrictFields dflags 
        && length rep_tys <= 1)  -- See Note [Unpack one-wide fields]
  = case mb_co of
      Nothing          -> (HsUnpack Nothing,   rep_tys, wrappers)
      Just (co,rep_ty) -> (HsUnpack (Just co), rep_tys, wrapCo co rep_ty wrappers)

  | otherwise  -- Record the strict-but-no-unpack decision
  = strict_but_not_unpacked arg_ty

dataConArgRep _ _ arg_ty HsStrict
  = strict_but_not_unpacked arg_ty

dataConArgRep _ _ arg_ty (HsUnpack Nothing)
  | (rep_tys, wrappers) <- dataConArgUnpack arg_ty
  = (HsUnpack Nothing, rep_tys, wrappers)

dataConArgRep _ _ _ (HsUnpack (Just co))
  | let co_rep_ty = pSnd (coercionKind co)
  , (rep_tys, wrappers) <- dataConArgUnpack co_rep_ty
  = (HsUnpack (Just co), rep_tys, wrapCo co co_rep_ty wrappers)

strict_but_not_unpacked :: Type -> (HsBang, [(Type,StrictnessMark)], (Unboxer, Boxer))
strict_but_not_unpacked arg_ty
  = (HsStrict, [(arg_ty, MarkedStrict)], (seqUnboxer, unitBoxer))

-------------------------
wrapCo :: Coercion -> Type -> (Unboxer, Boxer) -> (Unboxer, Boxer)
wrapCo co rep_ty (unbox_rep, box_rep)  -- co :: arg_ty ~ rep_ty
  = (unboxer, boxer)
  where
    unboxer arg_id = do { rep_id <- newLocal rep_ty
                        ; (rep_ids, rep_fn) <- unbox_rep rep_id
                        ; let co_bind = NonRec rep_id (Var arg_id `Cast` co)
                        ; return (rep_ids, Let co_bind . rep_fn) }
    boxer = Boxer $ \ subst -> 
            do { (rep_ids, rep_expr) 
                    <- case box_rep of
                         UnitBox -> do { rep_id <- newLocal (TcType.substTy subst rep_ty)
                                       ; return ([rep_id], Var rep_id) }
                         Boxer boxer -> boxer subst
               ; let sco = substCo (tvCvSubst subst) co
               ; return (rep_ids, rep_expr `Cast` mkSymCo sco) }

------------------------
seqUnboxer :: Unboxer
seqUnboxer v = return ([v], \e -> Case (Var v) v (exprType e) [(DEFAULT, [], e)])

unitUnboxer :: Unboxer
unitUnboxer v = return ([v], \e -> e)

unitBoxer :: Boxer
unitBoxer = UnitBox

-------------------------
dataConArgUnpack
   :: Type
   ->  ( [(Type, StrictnessMark)]   -- Rep types
       , (Unboxer, Boxer) )

dataConArgUnpack arg_ty
  | Just (tc, tc_args) <- splitTyConApp_maybe arg_ty
  , Just con <- tyConSingleDataCon_maybe tc
  , let rep_tys = dataConInstArgTys con tc_args
  = ASSERT( isVanillaDataCon con )
    ( rep_tys `zip` dataConRepStrictness con
    ,( \ arg_id ->
       do { rep_ids <- mapM newLocal rep_tys
          ; let unbox_fn body
                  = Case (Var arg_id) arg_id (exprType body)
                         [(DataAlt con, rep_ids, body)]
          ; return (rep_ids, unbox_fn) }
     , Boxer $ \ subst ->
       do { rep_ids <- mapM (newLocal . TcType.substTy subst) rep_tys
          ; return (rep_ids, Var (dataConWorkId con)
                             `mkTyApps` (substTys subst tc_args)
                             `mkVarApps` rep_ids ) } ) )
  | otherwise
  = pprPanic "dataConArgUnpack" (ppr arg_ty)
    -- An interface file specified Unpacked, but we couldn't unpack it

isUnpackableType :: FamInstEnvs -> Type -> Bool
-- True if we can unpack the UNPACK fields of the constructor
-- without involving the NameSet tycons
isUnpackableType fam_envs ty
  | Just (tc, _) <- splitTyConApp_maybe ty
  , Just con <- tyConSingleDataCon_maybe tc
  , isVanillaDataCon con
  = ok_con_args (unitNameSet (getName tc)) con
  | otherwise
  = False
  where
<<<<<<< HEAD
    ok_arg tcs (ty, bang) = no_unpack bang || ok_ty tcs norm_ty
        where
          norm_ty = case topNormaliseType fam_envs ty of
                      Just (_, ty) -> ty
                      Nothing      -> ty
    ok_ty tcs ty
      | Just (tc, _) <- splitTyConApp_maybe ty
      , let tc_name = getName tc
      =  not (tc_name `elemNameSet` tcs)
      && case tyConSingleDataCon_maybe tc of
            Just con | isVanillaDataCon con
                    -> ok_con_args (tcs `addOneToNameSet` getName tc) con
            _ -> True
      | otherwise 
      = True

    ok_con_args tcs con
       = all (ok_arg tcs) (dataConOrigArgTys con `zip` dataConStrictMarks con)

    no_unpack (HsBang True)   = False
    no_unpack (HsUnpack {})   = False
    no_unpack _               = True
=======
    unbox_tc_app tc tc_args con
      | isNewTyCon tc
      , let rep_ty = newTyConInstRhs tc tc_args
            co     = mkUnbranchedAxInstCo (newTyConCo tc) tc_args  -- arg_ty ~ rep_ty
      , (yes, rep_tys, unbox_rep, box_rep) <- dataConArgUnpack rep_ty
      = ( yes, rep_tys
        , \ arg_id ->
          do { rep_id <- newLocal rep_ty
             ; (rep_ids, rep_fn) <- unbox_rep rep_id
             ; let co_bind = NonRec rep_id (Var arg_id `Cast` co)
             ; return (rep_ids, Let co_bind . rep_fn) }
        , Boxer $ \ subst -> 
          do { (rep_ids, rep_expr) 
                  <- case box_rep of
                       UnitBox -> do { rep_id <- newLocal (substTy subst rep_ty)
                                     ; return ([rep_id], Var rep_id) }
                       Boxer boxer -> boxer subst
             ; let sco = mkUnbranchedAxInstCo (newTyConCo tc) (substTys subst tc_args)
             ; return (rep_ids, rep_expr `Cast` mkSymCo sco) } )
        
      | otherwise
      = ( True, rep_tys `zip` dataConRepStrictness con
        , \ arg_id ->
          do { rep_ids <- mapM newLocal rep_tys
             ; let unbox_fn body
                     = Case (Var arg_id) arg_id (exprType body)
                            [(DataAlt con, rep_ids, body)]
             ; return (rep_ids, unbox_fn) }
        , Boxer $ \ subst ->
          do { rep_ids <- mapM (newLocal . substTy subst) rep_tys
             ; return (rep_ids, Var (dataConWorkId con)
                       		`mkTyApps` (substTys subst tc_args)
                       		`mkVarApps` rep_ids ) } )
      where
        rep_tys = dataConInstArgTys con tc_args
>>>>>>> d2a5a9cf
\end{code}

Note [Unpack one-wide fields]
~~~~~~~~~~~~~~~~~~~~~~~~~~~~~
The flag UnboxSmallStrictFields ensures that any field that can
(safely) be unboxed to a word-sized unboxed field, should be so unboxed.
For example:

    data A = A Int#
    newtype B = B A
    data C = C !B
    data D = D !C
    data E = E !()
    data F = F !D
    data G = G !F !F

All of these should have an Int# as their representation, except
G which should have two Int#s.  

However 

    data T = T !(S Int)
    data S = S !a

Here we can represent T with an Int#.

Note [Recursive unboxing]
~~~~~~~~~~~~~~~~~~~~~~~~~
Be careful not to try to unbox this!
	data T = MkT {-# UNPACK #-} !T Int
Reason: consider
  data R = MkR {-# UNPACK #-} !S Int
  data S = MkS {-# UNPACK #-} !Int
The representation arguments of MkR are the *representation* arguments
of S (plus Int); the rep args of MkS are Int#.  This is obviously no
good for T, because then we'd get an infinite number of arguments.

But it's the *argument* type that matters. This is fine:
	data S = MkS S !Int
because Int is non-recursive.


Note [Unpack equality predicates]
~~~~~~~~~~~~~~~~~~~~~~~~~~~~~~~~~
If we have a GADT with a contructor C :: (a~[b]) => b -> T a
we definitely want that equality predicate *unboxed* so that it
takes no space at all.  This is easily done: just give it
an UNPACK pragma. The rest of the unpack/repack code does the
heavy lifting.  This one line makes every GADT take a word less
space for each equality predicate, so it's pretty important!


\begin{code}
mk_pred_strict_mark :: PredType -> HsBang
mk_pred_strict_mark pred 
  | isEqPred pred = HsUnpack Nothing	-- Note [Unpack equality predicates]
  | otherwise     = HsNoBang
\end{code}

%************************************************************************
%*                                                                      *
        Wrapping and unwrapping newtypes and type families
%*                                                                      *
%************************************************************************

\begin{code}
wrapNewTypeBody :: TyCon -> [Type] -> CoreExpr -> CoreExpr
-- The wrapper for the data constructor for a newtype looks like this:
--      newtype T a = MkT (a,Int)
--      MkT :: forall a. (a,Int) -> T a
--      MkT = /\a. \(x:(a,Int)). x `cast` sym (CoT a)
-- where CoT is the coercion TyCon assoicated with the newtype
--
-- The call (wrapNewTypeBody T [a] e) returns the
-- body of the wrapper, namely
--      e `cast` (CoT [a])
--
-- If a coercion constructor is provided in the newtype, then we use
-- it, otherwise the wrap/unwrap are both no-ops 
--
-- If the we are dealing with a newtype *instance*, we have a second coercion
-- identifying the family instance with the constructor of the newtype
-- instance.  This coercion is applied in any case (ie, composed with the
-- coercion constructor of the newtype or applied by itself).

wrapNewTypeBody tycon args result_expr
  = ASSERT( isNewTyCon tycon )
    wrapFamInstBody tycon args $
    mkCast result_expr (mkSymCo co)
  where
    co = mkUnbranchedAxInstCo (newTyConCo tycon) args

-- When unwrapping, we do *not* apply any family coercion, because this will
-- be done via a CoPat by the type checker.  We have to do it this way as
-- computing the right type arguments for the coercion requires more than just
-- a spliting operation (cf, TcPat.tcConPat).

unwrapNewTypeBody :: TyCon -> [Type] -> CoreExpr -> CoreExpr
unwrapNewTypeBody tycon args result_expr
  = ASSERT( isNewTyCon tycon )
    mkCast result_expr (mkUnbranchedAxInstCo (newTyConCo tycon) args)

-- If the type constructor is a representation type of a data instance, wrap
-- the expression into a cast adjusting the expression type, which is an
-- instance of the representation type, to the corresponding instance of the
-- family instance type.
-- See Note [Wrappers for data instance tycons]
wrapFamInstBody :: TyCon -> [Type] -> CoreExpr -> CoreExpr
wrapFamInstBody tycon args body
  | Just co_con <- tyConFamilyCoercion_maybe tycon
  = mkCast body (mkSymCo (mkUnbranchedAxInstCo co_con args))
  | otherwise
  = body

-- Same as `wrapFamInstBody`, but for type family instances, which are
-- represented by a `CoAxiom`, and not a `TyCon`
wrapTypeFamInstBody :: CoAxiom br -> Int -> [Type] -> CoreExpr -> CoreExpr
wrapTypeFamInstBody axiom ind args body
  = mkCast body (mkSymCo (mkAxInstCo axiom ind args))

wrapTypeUnbranchedFamInstBody :: CoAxiom Unbranched -> [Type] -> CoreExpr -> CoreExpr
wrapTypeUnbranchedFamInstBody axiom
  = wrapTypeFamInstBody axiom 0

unwrapFamInstScrut :: TyCon -> [Type] -> CoreExpr -> CoreExpr
unwrapFamInstScrut tycon args scrut
  | Just co_con <- tyConFamilyCoercion_maybe tycon
  = mkCast scrut (mkUnbranchedAxInstCo co_con args) -- data instances only
  | otherwise
  = scrut

unwrapTypeFamInstScrut :: CoAxiom br -> Int -> [Type] -> CoreExpr -> CoreExpr
unwrapTypeFamInstScrut axiom ind args scrut
  = mkCast scrut (mkAxInstCo axiom ind args)

unwrapTypeUnbranchedFamInstScrut :: CoAxiom Unbranched -> [Type] -> CoreExpr -> CoreExpr
unwrapTypeUnbranchedFamInstScrut axiom
  = unwrapTypeFamInstScrut axiom 0
\end{code}


%************************************************************************
%*                                                                      *
\subsection{Primitive operations}
%*                                                                      *
%************************************************************************

\begin{code}
mkPrimOpId :: PrimOp -> Id
mkPrimOpId prim_op 
  = id
  where
    (tyvars,arg_tys,res_ty, arity, strict_sig) = primOpSig prim_op
    ty   = mkForAllTys tyvars (mkFunTys arg_tys res_ty)
    name = mkWiredInName gHC_PRIM (primOpOcc prim_op) 
                         (mkPrimOpIdUnique (primOpTag prim_op))
                         (AnId id) UserSyntax
    id   = mkGlobalId (PrimOpId prim_op) name ty info
                
    info = noCafIdInfo
           `setSpecInfo`       mkSpecInfo (maybeToList $ primOpRules name prim_op)
           `setArityInfo`      arity
           `setStrictnessInfo` Just strict_sig
           `setInlinePragInfo` neverInlinePragma
               -- We give PrimOps a NOINLINE pragma so that we don't
               -- get silly warnings from Desugar.dsRule (the inline_shadows_rule 
               -- test) about a RULE conflicting with a possible inlining
               -- cf Trac #7287

-- For each ccall we manufacture a separate CCallOpId, giving it
-- a fresh unique, a type that is correct for this particular ccall,
-- and a CCall structure that gives the correct details about calling
-- convention etc.  
--
-- The *name* of this Id is a local name whose OccName gives the full
-- details of the ccall, type and all.  This means that the interface 
-- file reader can reconstruct a suitable Id

mkFCallId :: DynFlags -> Unique -> ForeignCall -> Type -> Id
mkFCallId dflags uniq fcall ty
  = ASSERT( isEmptyVarSet (tyVarsOfType ty) )
    -- A CCallOpId should have no free type variables; 
    -- when doing substitutions won't substitute over it
    mkGlobalId (FCallId fcall) name ty info
  where
    occ_str = showSDoc dflags (braces (ppr fcall <+> ppr ty))
    -- The "occurrence name" of a ccall is the full info about the
    -- ccall; it is encoded, but may have embedded spaces etc!

    name = mkFCallName uniq occ_str

    info = noCafIdInfo
           `setArityInfo`         arity
           `setStrictnessInfo` Just strict_sig

    (_, tau)     = tcSplitForAllTys ty
    (arg_tys, _) = tcSplitFunTys tau
    arity        = length arg_tys
    strict_sig   = mkStrictSig (mkTopDmdType (replicate arity evalDmd) TopRes)
\end{code}


%************************************************************************
%*                                                                      *
\subsection{DictFuns and default methods}
%*                                                                      *
%************************************************************************

Important notes about dict funs and default methods
~~~~~~~~~~~~~~~~~~~~~~~~~~~~~~~~~~~~~~~~~~~~~~~~~~~
Dict funs and default methods are *not* ImplicitIds.  Their definition
involves user-written code, so we can't figure out their strictness etc
based on fixed info, as we can for constructors and record selectors (say).

We build them as LocalIds, but with External Names.  This ensures that
they are taken to account by free-variable finding and dependency
analysis (e.g. CoreFVs.exprFreeVars).

Why shouldn't they be bound as GlobalIds?  Because, in particular, if
they are globals, the specialiser floats dict uses above their defns,
which prevents good simplifications happening.  Also the strictness
analyser treats a occurrence of a GlobalId as imported and assumes it
contains strictness in its IdInfo, which isn't true if the thing is
bound in the same module as the occurrence.

It's OK for dfuns to be LocalIds, because we form the instance-env to
pass on to the next module (md_insts) in CoreTidy, afer tidying
and globalising the top-level Ids.

BUT make sure they are *exported* LocalIds (mkExportedLocalId) so 
that they aren't discarded by the occurrence analyser.

\begin{code}
mkDictFunId :: Name      -- Name to use for the dict fun;
            -> [TyVar]
            -> ThetaType
            -> Class 
            -> [Type]
            -> Id
-- Implements the DFun Superclass Invariant (see TcInstDcls)

mkDictFunId dfun_name tvs theta clas tys
  = mkExportedLocalVar (DFunId n_silent is_nt)
                       dfun_name
                       dfun_ty
                       vanillaIdInfo
  where
    is_nt = isNewTyCon (classTyCon clas)
    (n_silent, dfun_ty) = mkDictFunTy tvs theta clas tys

mkDictFunTy :: [TyVar] -> ThetaType -> Class -> [Type] -> (Int, Type)
mkDictFunTy tvs theta clas tys
  = (length silent_theta, dfun_ty)
  where
    dfun_ty = mkSigmaTy tvs (silent_theta ++ theta) (mkClassPred clas tys)
    silent_theta 
      | null tvs, null theta 
      = []
      | otherwise
      = filterOut discard $
        substTheta (zipTopTvSubst (classTyVars clas) tys)
                   (classSCTheta clas)
                   -- See Note [Silent Superclass Arguments]
    discard pred = any (`eqPred` pred) theta
                 -- See the DFun Superclass Invariant in TcInstDcls
\end{code}


%************************************************************************
%*                                                                      *
\subsection{Un-definable}
%*                                                                      *
%************************************************************************

These Ids can't be defined in Haskell.  They could be defined in
unfoldings in the wired-in GHC.Prim interface file, but we'd have to
ensure that they were definitely, definitely inlined, because there is
no curried identifier for them.  That's what mkCompulsoryUnfolding
does.  If we had a way to get a compulsory unfolding from an interface
file, we could do that, but we don't right now.

unsafeCoerce# isn't so much a PrimOp as a phantom identifier, that
just gets expanded into a type coercion wherever it occurs.  Hence we
add it as a built-in Id with an unfolding here.

The type variables we use here are "open" type variables: this means
they can unify with both unlifted and lifted types.  Hence we provide
another gun with which to shoot yourself in the foot.

\begin{code}
lazyIdName, unsafeCoerceName, nullAddrName, seqName, realWorldName, coercionTokenName :: Name
unsafeCoerceName  = mkWiredInIdName gHC_PRIM (fsLit "unsafeCoerce#") unsafeCoerceIdKey  unsafeCoerceId
nullAddrName      = mkWiredInIdName gHC_PRIM (fsLit "nullAddr#")     nullAddrIdKey      nullAddrId
seqName           = mkWiredInIdName gHC_PRIM (fsLit "seq")           seqIdKey           seqId
realWorldName     = mkWiredInIdName gHC_PRIM (fsLit "realWorld#")    realWorldPrimIdKey realWorldPrimId
lazyIdName        = mkWiredInIdName gHC_MAGIC (fsLit "lazy")         lazyIdKey           lazyId
coercionTokenName = mkWiredInIdName gHC_PRIM (fsLit "coercionToken#") coercionTokenIdKey coercionTokenId
\end{code}

\begin{code}
------------------------------------------------
-- unsafeCoerce# :: forall a b. a -> b
unsafeCoerceId :: Id
unsafeCoerceId
  = pcMiscPrelId unsafeCoerceName ty info
  where
    info = noCafIdInfo `setInlinePragInfo` alwaysInlinePragma
                       `setUnfoldingInfo`  mkCompulsoryUnfolding rhs
           

    ty  = mkForAllTys [openAlphaTyVar,openBetaTyVar]
                      (mkFunTy openAlphaTy openBetaTy)
    [x] = mkTemplateLocals [openAlphaTy]
    rhs = mkLams [openAlphaTyVar,openBetaTyVar,x] $
          Cast (Var x) (mkUnsafeCo openAlphaTy openBetaTy)

------------------------------------------------
nullAddrId :: Id
-- nullAddr# :: Addr#
-- The reason is is here is because we don't provide 
-- a way to write this literal in Haskell.
nullAddrId = pcMiscPrelId nullAddrName addrPrimTy info
  where
    info = noCafIdInfo `setInlinePragInfo` alwaysInlinePragma
                       `setUnfoldingInfo`  mkCompulsoryUnfolding (Lit nullAddrLit)

------------------------------------------------
seqId :: Id	-- See Note [seqId magic]
seqId = pcMiscPrelId seqName ty info
  where
    info = noCafIdInfo `setInlinePragInfo` alwaysInlinePragma
                       `setUnfoldingInfo`  mkCompulsoryUnfolding rhs
                       `setSpecInfo`       mkSpecInfo [seq_cast_rule]
           

    ty  = mkForAllTys [alphaTyVar,betaTyVar]
                      (mkFunTy alphaTy (mkFunTy betaTy betaTy))
              -- NB argBetaTyVar; see Note [seqId magic]

    [x,y] = mkTemplateLocals [alphaTy, betaTy]
    rhs = mkLams [alphaTyVar,betaTyVar,x,y] (Case (Var x) x betaTy [(DEFAULT, [], Var y)])

    -- See Note [Built-in RULES for seq]
    seq_cast_rule = BuiltinRule { ru_name  = fsLit "seq of cast"
                                , ru_fn    = seqName
                                , ru_nargs = 4
                                , ru_try   = match_seq_of_cast
                                }

match_seq_of_cast :: DynFlags -> Id -> IdUnfoldingFun -> [CoreExpr]
                  -> Maybe CoreExpr
    -- See Note [Built-in RULES for seq]
match_seq_of_cast _ _ _ [Type _, Type res_ty, Cast scrut co, expr]
  = Just (Var seqId `mkApps` [Type (pFst (coercionKind co)), Type res_ty,
                              scrut, expr])
match_seq_of_cast _ _ _ _ = Nothing

------------------------------------------------
lazyId :: Id	-- See Note [lazyId magic]
lazyId = pcMiscPrelId lazyIdName ty info
  where
    info = noCafIdInfo
    ty  = mkForAllTys [alphaTyVar] (mkFunTy alphaTy alphaTy)
\end{code}

Note [Unsafe coerce magic]
~~~~~~~~~~~~~~~~~~~~~~~~~~
We define a *primitive*
   GHC.Prim.unsafeCoerce#
and then in the base library we define the ordinary function
   Unsafe.Coerce.unsafeCoerce :: forall (a:*) (b:*). a -> b
   unsafeCoerce x = unsafeCoerce# x

Notice that unsafeCoerce has a civilized (albeit still dangerous)
polymorphic type, whose type args have kind *.  So you can't use it on
unboxed values (unsafeCoerce 3#).

In contrast unsafeCoerce# is even more dangerous because you *can* use
it on unboxed things, (unsafeCoerce# 3#) :: Int. Its type is
   forall (a:OpenKind) (b:OpenKind). a -> b

Note [seqId magic]
~~~~~~~~~~~~~~~~~~
'GHC.Prim.seq' is special in several ways. 

a) Its second arg can have an unboxed type
      x `seq` (v +# w)
   Hence its second type variable has ArgKind

b) Its fixity is set in LoadIface.ghcPrimIface

c) It has quite a bit of desugaring magic. 
   See DsUtils.lhs Note [Desugaring seq (1)] and (2) and (3)

d) There is some special rule handing: Note [User-defined RULES for seq]

e) See Note [Typing rule for seq] in TcExpr.

Note [User-defined RULES for seq]
~~~~~~~~~~~~~~~~~~~~~~~~~~~~~~~~~
Roman found situations where he had
      case (f n) of _ -> e
where he knew that f (which was strict in n) would terminate if n did.
Notice that the result of (f n) is discarded. So it makes sense to
transform to
      case n of _ -> e

Rather than attempt some general analysis to support this, I've added
enough support that you can do this using a rewrite rule:

  RULE "f/seq" forall n.  seq (f n) e = seq n e

You write that rule.  When GHC sees a case expression that discards
its result, it mentally transforms it to a call to 'seq' and looks for
a RULE.  (This is done in Simplify.rebuildCase.)  As usual, the
correctness of the rule is up to you.

To make this work, we need to be careful that the magical desugaring
done in Note [seqId magic] item (c) is *not* done on the LHS of a rule.
Or rather, we arrange to un-do it, in DsBinds.decomposeRuleLhs.

Note [Built-in RULES for seq]
~~~~~~~~~~~~~~~~~~~~~~~~~~~~
We also have the following built-in rule for seq

  seq (x `cast` co) y = seq x y

This eliminates unnecessary casts and also allows other seq rules to
match more often.  Notably,     

   seq (f x `cast` co) y  -->  seq (f x) y
  
and now a user-defined rule for seq (see Note [User-defined RULES for seq])
may fire.


Note [lazyId magic]
~~~~~~~~~~~~~~~~~~~
    lazy :: forall a?. a? -> a?   (i.e. works for unboxed types too)

Used to lazify pseq:   pseq a b = a `seq` lazy b

Also, no strictness: by being a built-in Id, all the info about lazyId comes from here,
not from GHC.Base.hi.   This is important, because the strictness
analyser will spot it as strict!

Also no unfolding in lazyId: it gets "inlined" by a HACK in CorePrep.
It's very important to do this inlining *after* unfoldings are exposed 
in the interface file.  Otherwise, the unfolding for (say) pseq in the
interface file will not mention 'lazy', so if we inline 'pseq' we'll totally
miss the very thing that 'lazy' was there for in the first place.
See Trac #3259 for a real world example.

lazyId is defined in GHC.Base, so we don't *have* to inline it.  If it
appears un-applied, we'll end up just calling it.

-------------------------------------------------------------
@realWorld#@ used to be a magic literal, \tr{void#}.  If things get
nasty as-is, change it back to a literal (@Literal@).

voidArgId is a Local Id used simply as an argument in functions
where we just want an arg to avoid having a thunk of unlifted type.
E.g.
        x = \ void :: State# RealWorld -> (# p, q #)

This comes up in strictness analysis

\begin{code}
realWorldPrimId :: Id
realWorldPrimId -- :: State# RealWorld
  = pcMiscPrelId realWorldName realWorldStatePrimTy
                 (noCafIdInfo `setUnfoldingInfo` evaldUnfolding)
        -- The evaldUnfolding makes it look that realWorld# is evaluated
        -- which in turn makes Simplify.interestingArg return True,
        -- which in turn makes INLINE things applied to realWorld# likely
        -- to be inlined

voidArgId :: Id
voidArgId       -- :: State# RealWorld
  = mkSysLocal (fsLit "void") voidArgIdKey realWorldStatePrimTy

coercionTokenId :: Id 	      -- :: () ~ ()
coercionTokenId -- Used to replace Coercion terms when we go to STG
  = pcMiscPrelId coercionTokenName 
                 (mkTyConApp eqPrimTyCon [liftedTypeKind, unitTy, unitTy])
                 noCafIdInfo
\end{code}


\begin{code}
pcMiscPrelId :: Name -> Type -> IdInfo -> Id
pcMiscPrelId name ty info
  = mkVanillaGlobalWithInfo name ty info
    -- We lie and say the thing is imported; otherwise, we get into
    -- a mess with dependency analysis; e.g., core2stg may heave in
    -- random calls to GHCbase.unpackPS__.  If GHCbase is the module
    -- being compiled, then it's just a matter of luck if the definition
    -- will be in "the right place" to be in scope.
\end{code}<|MERGE_RESOLUTION|>--- conflicted
+++ resolved
@@ -48,13 +48,8 @@
 import TysWiredIn
 import PrelRules
 import Type
-<<<<<<< HEAD
 import FamInstEnv
 import Coercion
-=======
-import Coercion	        ( mkReflCo, mkAxInstCo, mkSymCo, coercionKind, mkUnsafeCo,
-                          mkUnbranchedAxInstCo )
->>>>>>> d2a5a9cf
 import TcType
 import MkCore
 import CoreUtils	( exprType, mkCast )
@@ -700,7 +695,6 @@
   | otherwise
   = False
   where
-<<<<<<< HEAD
     ok_arg tcs (ty, bang) = no_unpack bang || ok_ty tcs norm_ty
         where
           norm_ty = case topNormaliseType fam_envs ty of
@@ -723,43 +717,6 @@
     no_unpack (HsBang True)   = False
     no_unpack (HsUnpack {})   = False
     no_unpack _               = True
-=======
-    unbox_tc_app tc tc_args con
-      | isNewTyCon tc
-      , let rep_ty = newTyConInstRhs tc tc_args
-            co     = mkUnbranchedAxInstCo (newTyConCo tc) tc_args  -- arg_ty ~ rep_ty
-      , (yes, rep_tys, unbox_rep, box_rep) <- dataConArgUnpack rep_ty
-      = ( yes, rep_tys
-        , \ arg_id ->
-          do { rep_id <- newLocal rep_ty
-             ; (rep_ids, rep_fn) <- unbox_rep rep_id
-             ; let co_bind = NonRec rep_id (Var arg_id `Cast` co)
-             ; return (rep_ids, Let co_bind . rep_fn) }
-        , Boxer $ \ subst -> 
-          do { (rep_ids, rep_expr) 
-                  <- case box_rep of
-                       UnitBox -> do { rep_id <- newLocal (substTy subst rep_ty)
-                                     ; return ([rep_id], Var rep_id) }
-                       Boxer boxer -> boxer subst
-             ; let sco = mkUnbranchedAxInstCo (newTyConCo tc) (substTys subst tc_args)
-             ; return (rep_ids, rep_expr `Cast` mkSymCo sco) } )
-        
-      | otherwise
-      = ( True, rep_tys `zip` dataConRepStrictness con
-        , \ arg_id ->
-          do { rep_ids <- mapM newLocal rep_tys
-             ; let unbox_fn body
-                     = Case (Var arg_id) arg_id (exprType body)
-                            [(DataAlt con, rep_ids, body)]
-             ; return (rep_ids, unbox_fn) }
-        , Boxer $ \ subst ->
-          do { rep_ids <- mapM (newLocal . substTy subst) rep_tys
-             ; return (rep_ids, Var (dataConWorkId con)
-                       		`mkTyApps` (substTys subst tc_args)
-                       		`mkVarApps` rep_ids ) } )
-      where
-        rep_tys = dataConInstArgTys con tc_args
->>>>>>> d2a5a9cf
 \end{code}
 
 Note [Unpack one-wide fields]
