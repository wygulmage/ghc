{-# LANGUAGE BangPatterns #-}

module CmmPipeline (
  -- | Converts C-- with an implicit stack and native C-- calls into
  -- optimized, CPS converted and native-call-less C--.  The latter
  -- C-- can be used to generate assembly.
  cmmPipeline
) where

import GhcPrelude

import Cmm
import CmmLint
import CmmBuildInfoTables
import CmmCommonBlockElim
import CmmImplementSwitchPlans
import CmmProcPoint
import CmmContFlowOpt
import CmmLayoutStack
import CmmSink
import Hoopl.Collections

import UniqSupply
import DynFlags
import ErrUtils
import HscTypes
import Control.Monad
import Outputable
import Platform

-----------------------------------------------------------------------------
-- | Top level driver for C-- pipeline
-----------------------------------------------------------------------------

<<<<<<< HEAD
cmmPipeline  :: HscEnv -- Compilation env including
                       -- dynamic flags: -dcmm-lint -ddump-cmm-cps
             -> TopSRT     -- SRT table and accumulating list of compiled procs
             -> CmmGroupPlus                 -- Input C-- with Procedures
             -> IO (TopSRT, CmmGroupPlus)    -- Output CPS transformed C--

cmmPipeline hsc_env topSRT prog =
=======
cmmPipeline
 :: HscEnv -- Compilation env including
           -- dynamic flags: -dcmm-lint -ddump-cmm-cps
 -> ModuleSRTInfo        -- Info about SRTs generated so far
 -> CmmGroup             -- Input C-- with Procedures
 -> IO (ModuleSRTInfo, CmmGroup) -- Output CPS transformed C--

cmmPipeline hsc_env srtInfo prog =
>>>>>>> 01bb17fd
  do let dflags = hsc_dflags hsc_env

     tops <- {-# SCC "tops" #-} mapM (cpsTop hsc_env) prog

     (srtInfo, cmms) <- {-# SCC "doSRTs" #-} doSRTs dflags srtInfo tops
     dumpWith dflags Opt_D_dump_cmm_cps "Post CPS Cmm" (ppr cmms)

     return (srtInfo, cmms)


cpsTop :: HscEnv -> CmmDeclPlus -> IO (CAFEnv, [CmmDeclPlus])
cpsTop _ p@(CmmData {}) = return (mapEmpty, [p])
cpsTop hsc_env proc =
    do
       ----------- Control-flow optimisations ----------------------------------

       -- The first round of control-flow optimisation speeds up the
       -- later passes by removing lots of empty blocks, so we do it
       -- even when optimisation isn't turned on.
       --
       CmmProc (h, rty) l v g <- {-# SCC "cmmCfgOpts(1)" #-}
            return $ cmmCfgOptsProc splitting_proc_points proc
       dump Opt_D_dump_cmm_cfg "Post control-flow optimisations" g

       let !TopInfo {stack_info=StackInfo { arg_space = entry_off
                                          , do_layout = do_layout }} = h

       ----------- Eliminate common blocks -------------------------------------
       g <- {-# SCC "elimCommonBlocks" #-}
            condPass Opt_CmmElimCommonBlocks elimCommonBlocks g
                          Opt_D_dump_cmm_cbe "Post common block elimination"

       -- Any work storing block Labels must be performed _after_
       -- elimCommonBlocks

       g <- {-# SCC "createSwitchPlans" #-}
            runUniqSM $ cmmImplementSwitchPlans dflags g
       dump Opt_D_dump_cmm_switch "Post switch plan" g

       ----------- Proc points -------------------------------------------------
       let call_pps = {-# SCC "callProcPoints" #-} callProcPoints g
       proc_points <-
          if splitting_proc_points
             then do
               pp <- {-# SCC "minimalProcPointSet" #-} runUniqSM $
                  minimalProcPointSet (targetPlatform dflags) call_pps g
               dumpWith dflags Opt_D_dump_cmm_proc "Proc points"
                     (ppr l $$ ppr pp $$ ppr g)
               return pp
             else
               return call_pps

       ----------- Layout the stack and manifest Sp ----------------------------
       (g, stackmaps) <-
            {-# SCC "layoutStack" #-}
            if do_layout
               then runUniqSM $ cmmLayoutStack dflags proc_points entry_off g
               else return (g, mapEmpty)
       dump Opt_D_dump_cmm_sp "Layout Stack" g

       ----------- Sink and inline assignments  --------------------------------
       g <- {-# SCC "sink" #-} -- See Note [Sinking after stack layout]
            condPass Opt_CmmSink (cmmSink dflags) g
                     Opt_D_dump_cmm_sink "Sink assignments"

       ------------- CAF analysis ----------------------------------------------
       let cafEnv = {-# SCC "cafAnal" #-} cafAnal call_pps l g
       dumpWith dflags Opt_D_dump_cmm_caf "CAFEnv" (ppr cafEnv)

       g <- if splitting_proc_points
            then do
               ------------- Split into separate procedures -----------------------
               let pp_map = {-# SCC "procPointAnalysis" #-}
                            procPointAnalysis proc_points g
               dumpWith dflags Opt_D_dump_cmm_procmap "procpoint map" $
                    ppr pp_map
               g <- {-# SCC "splitAtProcPoints" #-} runUniqSM $
                    splitAtProcPoints dflags l call_pps proc_points pp_map
                                      (CmmProc h l v g)
               dumps Opt_D_dump_cmm_split "Post splitting" g
               return $ toCmmPlus g     -- we mark decls as having no ret ty info
             else do
               -- attach info tables to return points
               return $ [addRetTy (attachContInfoTables call_pps (CmmProc h l v g)) rty]

       ------------- Populate info tables with stack info -----------------
       g <- {-# SCC "setInfoTableStackMap" #-}
            return $ map (setInfoTableStackMap dflags stackmaps) g
       dumps Opt_D_dump_cmm_info "after setInfoTableStackMap" g

       ----------- Control-flow optimisations -----------------------------
       g <- {-# SCC "cmmCfgOpts(2)" #-}
            return $ if optLevel dflags >= 1
                     then map (cmmCfgOptsProc splitting_proc_points) g
                     else g
       g <- return (map removeUnreachableBlocksProc g)
            -- See Note [unreachable blocks]
       dumps Opt_D_dump_cmm_cfg "Post control-flow optimisations" g

       return (cafEnv, g)

  where dflags = hsc_dflags hsc_env
        platform = targetPlatform dflags
        dump = dumpGraph dflags

        dumps flag name
           = mapM_ (dumpWith dflags flag name . ppr)

        condPass flag pass g dumpflag dumpname =
            if gopt flag dflags
               then do
                    g <- return $ pass g
                    dump dumpflag dumpname g
                    return g
               else return g


        -- we don't need to split proc points for the NCG, unless
        -- tablesNextToCode is off.  The latter is because we have no
        -- label to put on info tables for basic blocks that are not
        -- the entry point.
        target = hscTarget dflags
        splitting_proc_points = not (target == HscAsm || target == HscLlvm)
                             || not (tablesNextToCode dflags)
                             || -- Note [inconsistent-pic-reg]
                                usingInconsistentPicReg
        usingInconsistentPicReg
           = case (platformArch platform, platformOS platform, positionIndependent dflags)
             of   (ArchX86, OSDarwin, pic) -> pic
                  (ArchPPC, OSDarwin, pic) -> pic
                  _                        -> False

-- Note [Sinking after stack layout]
-- ~~~~~~~~~~~~~~~~~~~~~~~~~~~~~~~~~
--
-- In the past we considered running sinking pass also before stack
-- layout, but after making some measurements we realized that:
--
--   a) running sinking only before stack layout produces slower
--      code than running sinking only before stack layout
--
--   b) running sinking both before and after stack layout produces
--      code that has the same performance as when running sinking
--      only after stack layout.
--
-- In other words sinking before stack layout doesn't buy as anything.
--
-- An interesting question is "why is it better to run sinking after
-- stack layout"? It seems that the major reason are stores and loads
-- generated by stack layout. Consider this code before stack layout:
--
--  c1E:
--      _c1C::P64 = R3;
--      _c1B::P64 = R2;
--      _c1A::P64 = R1;
--      I64[(young<c1D> + 8)] = c1D;
--      call stg_gc_noregs() returns to c1D, args: 8, res: 8, upd: 8;
--  c1D:
--      R3 = _c1C::P64;
--      R2 = _c1B::P64;
--      R1 = _c1A::P64;
--      call (P64[(old + 8)])(R3, R2, R1) args: 8, res: 0, upd: 8;
--
-- Stack layout pass will save all local variables live across a call
-- (_c1C, _c1B and _c1A in this example) on the stack just before
-- making a call and reload them from the stack after returning from a
-- call:
--
--  c1E:
--      _c1C::P64 = R3;
--      _c1B::P64 = R2;
--      _c1A::P64 = R1;
--      I64[Sp - 32] = c1D;
--      P64[Sp - 24] = _c1A::P64;
--      P64[Sp - 16] = _c1B::P64;
--      P64[Sp - 8] = _c1C::P64;
--      Sp = Sp - 32;
--      call stg_gc_noregs() returns to c1D, args: 8, res: 8, upd: 8;
--  c1D:
--      _c1A::P64 = P64[Sp + 8];
--      _c1B::P64 = P64[Sp + 16];
--      _c1C::P64 = P64[Sp + 24];
--      R3 = _c1C::P64;
--      R2 = _c1B::P64;
--      R1 = _c1A::P64;
--      Sp = Sp + 32;
--      call (P64[Sp])(R3, R2, R1) args: 8, res: 0, upd: 8;
--
-- If we don't run sinking pass after stack layout we are basically
-- left with such code. However, running sinking on this code can lead
-- to significant improvements:
--
--  c1E:
--      I64[Sp - 32] = c1D;
--      P64[Sp - 24] = R1;
--      P64[Sp - 16] = R2;
--      P64[Sp - 8] = R3;
--      Sp = Sp - 32;
--      call stg_gc_noregs() returns to c1D, args: 8, res: 8, upd: 8;
--  c1D:
--      R3 = P64[Sp + 24];
--      R2 = P64[Sp + 16];
--      R1 = P64[Sp + 8];
--      Sp = Sp + 32;
--      call (P64[Sp])(R3, R2, R1) args: 8, res: 0, upd: 8;
--
-- Now we only have 9 assignments instead of 15.
--
-- There is one case when running sinking before stack layout could
-- be beneficial. Consider this:
--
--   L1:
--      x = y
--      call f() returns L2
--   L2: ...x...y...
--
-- Since both x and y are live across a call to f, they will be stored
-- on the stack during stack layout and restored after the call:
--
--   L1:
--      x = y
--      P64[Sp - 24] = L2
--      P64[Sp - 16] = x
--      P64[Sp - 8]  = y
--      Sp = Sp - 24
--      call f() returns L2
--   L2:
--      y = P64[Sp + 16]
--      x = P64[Sp + 8]
--      Sp = Sp + 24
--      ...x...y...
--
-- However, if we run sinking before stack layout we would propagate x
-- to its usage place (both x and y must be local register for this to
-- be possible - global registers cannot be floated past a call):
--
--   L1:
--      x = y
--      call f() returns L2
--   L2: ...y...y...
--
-- Thus making x dead at the call to f(). If we ran stack layout now
-- we would generate less stores and loads:
--
--   L1:
--      x = y
--      P64[Sp - 16] = L2
--      P64[Sp - 8]  = y
--      Sp = Sp - 16
--      call f() returns L2
--   L2:
--      y = P64[Sp + 8]
--      Sp = Sp + 16
--      ...y...y...
--
-- But since we don't see any benefits from running sinking befroe stack
-- layout, this situation probably doesn't arise too often in practice.
--

{- Note [inconsistent-pic-reg]

On x86/Darwin, PIC is implemented by inserting a sequence like

    call 1f
 1: popl %reg

at the proc entry point, and then referring to labels as offsets from
%reg.  If we don't split proc points, then we could have many entry
points in a proc that would need this sequence, and each entry point
would then get a different value for %reg.  If there are any join
points, then at the join point we don't have a consistent value for
%reg, so we don't know how to refer to labels.

Hence, on x86/Darwin, we have to split proc points, and then each proc
point will get its own PIC initialisation sequence.

The situation is the same for ppc/Darwin. We use essentially the same
sequence to load the program counter onto reg:

    bcl  20,31,1f
 1: mflr reg

This isn't an issue on x86/ELF, where the sequence is

    call 1f
 1: popl %reg
    addl $_GLOBAL_OFFSET_TABLE_+(.-1b), %reg

so %reg always has a consistent value: the address of
_GLOBAL_OFFSET_TABLE_, regardless of which entry point we arrived via.

-}

{- Note [unreachable blocks]

The control-flow optimiser sometimes leaves unreachable blocks behind
containing junk code.  These aren't necessarily a problem, but
removing them is good because it might save time in the native code
generator later.

-}

runUniqSM :: UniqSM a -> IO a
runUniqSM m = do
  us <- mkSplitUniqSupply 'u'
  return (initUs_ us m)


dumpGraph :: DynFlags -> DumpFlag -> String -> CmmGraph -> IO ()
dumpGraph dflags flag name g = do
  when (gopt Opt_DoCmmLinting dflags) $ do_lint g
  dumpWith dflags flag name (ppr g)
 where
  do_lint g = case cmmLintGraph dflags g of
                 Just err -> do { fatalErrorMsg dflags err
                                ; ghcExit dflags 1
                                }
                 Nothing  -> return ()

dumpWith :: DynFlags -> DumpFlag -> String -> SDoc -> IO ()
dumpWith dflags flag txt sdoc = do
         -- ToDo: No easy way of say "dump all the cmm, *and* split
         -- them into files."  Also, -ddump-cmm-verbose doesn't play
         -- nicely with -ddump-to-file, since the headers get omitted.
   dumpIfSet_dyn dflags flag txt sdoc
   when (not (dopt flag dflags)) $
      dumpIfSet_dyn dflags Opt_D_dump_cmm_verbose txt sdoc<|MERGE_RESOLUTION|>--- conflicted
+++ resolved
@@ -32,24 +32,14 @@
 -- | Top level driver for C-- pipeline
 -----------------------------------------------------------------------------
 
-<<<<<<< HEAD
-cmmPipeline  :: HscEnv -- Compilation env including
-                       -- dynamic flags: -dcmm-lint -ddump-cmm-cps
-             -> TopSRT     -- SRT table and accumulating list of compiled procs
-             -> CmmGroupPlus                 -- Input C-- with Procedures
-             -> IO (TopSRT, CmmGroupPlus)    -- Output CPS transformed C--
-
-cmmPipeline hsc_env topSRT prog =
-=======
 cmmPipeline
  :: HscEnv -- Compilation env including
            -- dynamic flags: -dcmm-lint -ddump-cmm-cps
  -> ModuleSRTInfo        -- Info about SRTs generated so far
- -> CmmGroup             -- Input C-- with Procedures
- -> IO (ModuleSRTInfo, CmmGroup) -- Output CPS transformed C--
+ -> CmmGroupPlus             -- Input C-- with Procedures
+ -> IO (ModuleSRTInfo, CmmGroupPlus) -- Output CPS transformed C--
 
 cmmPipeline hsc_env srtInfo prog =
->>>>>>> 01bb17fd
   do let dflags = hsc_dflags hsc_env
 
      tops <- {-# SCC "tops" #-} mapM (cpsTop hsc_env) prog
