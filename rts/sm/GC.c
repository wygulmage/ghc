/* -----------------------------------------------------------------------------
 *
 * (c) The GHC Team 1998-2008
 *
 * Generational garbage collector
 *
 * Documentation on the architecture of the Garbage Collector can be
 * found in the online commentary:
 * 
 *   http://hackage.haskell.org/trac/ghc/wiki/Commentary/Rts/Storage/GC
 *
 * ---------------------------------------------------------------------------*/

#include "PosixSource.h"
#include "Rts.h"
#include "HsFFI.h"

#include "Storage.h"
#include "RtsUtils.h"
#include "Apply.h"
#include "Updates.h"
#include "Stats.h"
#include "Schedule.h"
#include "Sanity.h"
#include "BlockAlloc.h"
#include "ProfHeap.h"
#include "Weak.h"
#include "Prelude.h"
#include "RtsSignals.h"
#include "STM.h"
#if defined(RTS_GTK_FRONTPANEL)
#include "FrontPanel.h"
#endif
#include "Trace.h"
#include "RetainerProfile.h"
#include "LdvProfile.h"
#include "RaiseAsync.h"
#include "Papi.h"
#include "Stable.h"

#include "GC.h"
#include "GCThread.h"
#include "GCTDecl.h"
#include "Compact.h"
#include "Evac.h"
#include "Scav.h"
#include "GCUtils.h"
#include "MarkStack.h"
#include "MarkWeak.h"
#include "Sparks.h"
#include "Sweep.h"
#include "Globalise.h"

#include <string.h> // for memset()
#include <unistd.h>

/* -----------------------------------------------------------------------------
   Global variables
   -------------------------------------------------------------------------- */

/* STATIC OBJECT LIST.
 *
 * During GC:
 * We maintain a linked list of static objects that are still live.
 * The requirements for this list are:
 *
 *  - we need to scan the list while adding to it, in order to
 *    scavenge all the static objects (in the same way that
 *    breadth-first scavenging works for dynamic objects).
 *
 *  - we need to be able to tell whether an object is already on
 *    the list, to break loops.
 *
 * Each static object has a "static link field", which we use for
 * linking objects on to the list.  We use a stack-type list, consing
 * objects on the front as they are added (this means that the
 * scavenge phase is depth-first, not breadth-first, but that
 * shouldn't matter).  
 *
 * A separate list is kept for objects that have been scavenged
 * already - this is so that we can zero all the marks afterwards.
 *
 * An object is on the list if its static link field is non-zero; this
 * means that we have to mark the end of the list with '1', not NULL.  
 *
 * Extra notes for generational GC:
 *
 * Each generation has a static object list associated with it.  When
 * collecting generations up to N, we treat the static object lists
 * from generations > N as roots.
 *
 * We build up a static object list while collecting generations 0..N,
 * which is then appended to the static object list of generation N+1.
 */

/* N is the oldest generation being collected, where the generations
 * are numbered starting at 0.  A major GC (indicated by the major_gc
 * flag) is when we're collecting all generations.  We only attempt to
 * deal with static objects and GC CAFs when doing a major GC.
 */
rtsBool major_gc;

rtsBool work_stealing;

nat next_gc_gen;

// Number of threads running in *this* GC
nat n_gc_threads;

/* Data used for allocation area sizing.
 */
static lnat g0_pcnt_kept = 30; // percentage of g0 live at last minor GC 

/* Mut-list stats */
#ifdef DEBUG
nat mutlist_MUTVARS,
    mutlist_MUTARRS,
    mutlist_MVARS,
    mutlist_OTHERS;
#endif

/* Thread-local data for each GC thread
 */
gc_thread **gc_threads = NULL;

#if !defined(THREADED_RTS)
StgWord8 the_gc_thread[sizeof(gc_thread) + 64 * sizeof(gen_workspace)];
#endif

// The number of currently active GC threads; use inc_running()/dec_running()
static volatile StgWord gc_running_threads;

#if defined(THREADED_RTS)
static Mutex gc_local_mutex;
#endif

DECLARE_GCT

/* -----------------------------------------------------------------------------
   Static function declarations
   -------------------------------------------------------------------------- */

<<<<<<< HEAD
static void    mark_root               (void *user, StgClosure **root);
static void    zero_static_object_list (StgClosure* first_static);
static nat     determine_collect_gen   (void);
static void    stash_mut_list          (Capability *cap, nat gen_no);
static void    prepare_collected_gen   (generation *gen);
static void    prepare_uncollected_gen (nat gc_type, generation *gen);
static void    init_gc_thread          (gc_thread *);
static void    prepare_gc_thread       (void);
static void    resize_generations      (void);
static void    resize_nursery          (lnat copied, nat N);
static void    scavenge_until_all_done (void);
static StgWord inc_running             (void);
static StgWord dec_running             (void);
static void    wakeup_gc_threads       (nat me, nat N);
static void    shutdown_gc_threads     (nat me);
static void    collect_gct_blocks      (void);
static void    freeMarkStack           (void);
=======
static void mark_root               (void *user, StgClosure **root);
static void zero_static_object_list (StgClosure* first_static);
static nat  initialise_N            (rtsBool force_major_gc);
static void prepare_collected_gen   (generation *gen);
static void prepare_uncollected_gen (generation *gen);
static void init_gc_thread          (gc_thread *t);
static void resize_generations      (void);
static void resize_nursery          (void);
static void start_gc_threads        (void);
static void scavenge_until_all_done (void);
static StgWord inc_running          (void);
static StgWord dec_running          (void);
static void wakeup_gc_threads       (nat me);
static void shutdown_gc_threads     (nat me);
static void collect_gct_blocks      (void);
>>>>>>> 1fb38442

#if 0 && defined(DEBUG)
static void gcCAFs                  (void);
#endif

/* -----------------------------------------------------------------------------
   GarbageCollect: the main entry point to the garbage collector.

   Locks held: all capabilities are held throughout GarbageCollect().
   -------------------------------------------------------------------------- */

void
GarbageCollect (nat N, // generation to collect
                nat gc_type USED_IF_THREADS,
                Capability *cap)
{
  bdescr *bd;
  generation *gen;
  lnat live_words, live_blocks;
  lnat allocated, copied, max_copied, avg_copied, slop;
  gc_thread *saved_gct;
  nat g, n;

  // necessary if we stole a callee-saves register for gct:
  saved_gct = gct;

#ifdef PROFILING
  CostCentreStack *prev_CCS;
#endif

  if (gc_type != GC_LOCAL) { ACQUIRE_SM_LOCK; }

#if defined(RTS_USER_SIGNALS)
  if (RtsFlags.MiscFlags.install_signal_handlers && 
      gc_type != GC_LOCAL) {
    // block signals
    blockUserSignals();
  }
#endif

  ASSERT(sizeof(gen_workspace) == 16 * sizeof(StgWord));
  // otherwise adjust the padding in gen_workspace.

<<<<<<< HEAD
  SET_GCT(gc_threads[cap->no]);

  gct->gc_type = gc_type;
  major_gc = (N == RtsFlags.GcFlags.generations-1);

=======
  // this is the main thread
  SET_GCT(gc_threads[cap->no]);

>>>>>>> 1fb38442
  // tell the stats department that we've started a GC 
  stat_startGC(gct);

  // lock the StablePtr table
  if (gc_type != GC_LOCAL) stablePtrPreGC();

//  if (gc_type == GC_LOCAL) { ACQUIRE_LOCK(&gct->local_gc_lock); }

#ifdef DEBUG
  // these are stats only; we could make them thread-local but it
  // doesn't matter if they aren't accurate.
  mutlist_MUTVARS = 0;
  mutlist_MUTARRS = 0;
  mutlist_OTHERS  = 0;
#endif

  // attribute any costs to CCS_GC 
#ifdef PROFILING
  prev_CCS = CCCS;
  CCCS = CCS_GC;
#endif

  // Approximate how much we allocated since the last GC.
  if (gc_type == GC_LOCAL) {
      allocated = calcAllocatedCap(cap, rtsFalse);
  } else {
      allocated = calcAllocated(rtsFalse/* don't count the nursery yet */);
  }

  /* Figure out which generation to collect
   */
  if (gc_type == GC_LOCAL) {
      ASSERT(N == 0);
  }
  gct->collect_gen = N;

#if defined(THREADED_RTS)
  if (gc_type == GC_LOCAL) {
      work_stealing = rtsFalse;
  } else {
      work_stealing = RtsFlags.ParFlags.parGcLoadBalancingEnabled &&
                      N >= RtsFlags.ParFlags.parGcLoadBalancingGen;
  }
      // It's not always a good idea to do load balancing in parallel
      // GC.  In particular, for a parallel program we don't want to
      // lose locality by moving cached data into another CPU's cache
      // (this effect can be quite significant). 
      //
      // We could have a more complex way to deterimine whether to do
      // work stealing or not, e.g. it might be a good idea to do it
      // if the heap is big.  For now, we just turn it on or off with
      // a flag.
#endif

  gc_running_threads = 0;

#if defined(THREADED_RTS)
  // How many threads will be participating in this GC?
  if (gc_type == GC_PAR) {
      n_gc_threads = RtsFlags.ParFlags.nNodes;
  } else {
      n_gc_threads = 1;
  }
#else
  n_gc_threads = 1;
#endif

  debugTrace(DEBUG_gc, "GC (%s, gen %d): %ld MB in use, using %d thread(s)",
             gc_type==GC_LOCAL ? "GC_LOCAL" :
             gc_type==GC_PAR   ? "GC_PAR"   : "GC_SEQ",
             N, mblocks_allocated, n_gc_threads);

#ifdef RTS_GTK_FRONTPANEL
  if (RtsFlags.GcFlags.frontpanel) {
      updateFrontPanelBeforeGC(N);
  }
#endif

#ifdef DEBUG
  // check for memory leaks if DEBUG is on 
  if (gc_type != GC_LOCAL || n_capabilities == 1) {
      memInventory(DEBUG_gc);
  }
#endif

  // check sanity *before* GC
<<<<<<< HEAD
  IF_DEBUG(sanity, checkSanity (gc_type == GC_LOCAL && n_capabilities != 1,
                                rtsFalse /* before GC */,
                                major_gc, 
                                cap->no));

  // Prepare the young generations:
  if (gc_type == GC_LOCAL) {
      prepare_collected_gen(&all_generations[gct->index]);
  } else {
      for (n = 0; n < n_capabilities; n++) {
          prepare_collected_gen(&all_generations[n]);
      }
  }
  // Prepare the generatinos we're collecting, 1..N
  for (g = 1; g <= N; g++) {
      prepare_collected_gen(&old_generations[g]);
=======
  IF_DEBUG(sanity, checkSanity(rtsFalse /* before GC */, major_gc));

  // Initialise all the generations/steps that we're collecting.
  for (g = 0; g <= N; g++) {
      prepare_collected_gen(&generations[g]);
>>>>>>> 1fb38442
  }
  // Prepare the generations/steps that we're *not* collecting.
  for (g = N+1; g < RtsFlags.GcFlags.generations; g++) {
      prepare_uncollected_gen(gc_type, &old_generations[g]);
  }

<<<<<<< HEAD
  // Prepare the workspaces attached to this gc_thread
  prepare_gc_thread();
=======
  // Prepare this gc_thread
  init_gc_thread(gct);

  /* Allocate a mark stack if we're doing a major collection.
   */
  if (major_gc && oldest_gen->mark) {
      mark_stack_bd     = allocBlock();
      mark_stack_top_bd = mark_stack_bd;
      mark_stack_bd->link = NULL;
      mark_stack_bd->u.back = NULL;
      mark_sp           = mark_stack_bd->start;
  } else {
      mark_stack_bd     = NULL;
      mark_stack_top_bd = NULL;
      mark_sp           = NULL;
  }
>>>>>>> 1fb38442

  /* -----------------------------------------------------------------------
   * follow all the roots that we know about:
   */

  // the main thread is running: this prevents any other threads from
  // exiting prematurely, so we can start them now.
  // NB. do this after the mutable lists have been saved above, otherwise
  // the other GC threads will be writing into the old mutable lists.
  inc_running();
<<<<<<< HEAD
  wakeup_gc_threads(gct->index, N);
  
=======
  wakeup_gc_threads(gct->thread_index);

  traceEventGcWork(gct->cap);

>>>>>>> 1fb38442
  // scavenge the capability-private mutable lists.  This isn't part
  // of markSomeCapabilities() because markSomeCapabilities() can only
  // call back into the GC via mark_root() (due to the gct register
  // variable).
  traceEventGcWork(gct->cap);

  switch (gc_type) {
  case GC_SEQ:
      for (n = 0; n < n_capabilities; n++) {
          scavenge_capability_mut_lists(&capabilities[n]);
      }
<<<<<<< HEAD
      break;
#ifdef THREADED_RTS
  case GC_LOCAL:
      scavenge_capability_mut_lists_local(gct->cap);
      break;
  case GC_PAR:
      scavenge_capability_mut_lists_par(gct->cap);
      break;
#endif
=======
  } else {
      scavenge_capability_mut_lists(gct->cap);
>>>>>>> 1fb38442
  }

  // follow roots from the CAF list (used by GHCi)
  gct->evac_gen_ix = 0;
  markCAFs(mark_root, gct);

<<<<<<< HEAD
=======
  // follow all the roots that the application knows about.
  gct->evac_gen_no = 0;
  if (n_gc_threads == 1) {
      for (n = 0; n < n_capabilities; n++) {
          markCapability(mark_root, gct, &capabilities[n],
                         rtsTrue/*don't mark sparks*/);
      }
  } else {
      markCapability(mark_root, gct, cap, rtsTrue/*don't mark sparks*/);
  }

  markScheduler(mark_root, gct);

>>>>>>> 1fb38442
#if defined(RTS_USER_SIGNALS)
  // mark the signal handlers (signals should be already blocked)
  markSignalHandlers(mark_root, gct);
#endif

  // follow all the roots that the application knows about.
  gct->evac_gen_ix = 0;
  if (gc_type == GC_SEQ) {
      for (n = 0; n < n_capabilities; n++) {
          markCapability(mark_root, gct, &capabilities[n],
                         rtsTrue/*don't mark sparks*/);
      }
  } else {
      markCapability(mark_root, gct, cap, rtsTrue/*don't mark sparks*/);
  }

  markScheduler(mark_root, gct);

  // Mark the weak pointer list, and prepare to detect dead weak pointers.
  initWeakForGC();
  markWeakPtrList();

  // Mark the stable pointer table.
  if (gc_type != GC_LOCAL) markStablePtrTable(mark_root, gct);

  /* -------------------------------------------------------------------------
   * Repeatedly scavenge all the areas we know about until there's no
   * more scavenging to be done.
   */
  for (;;)
  {
      scavenge_until_all_done();
      // The other threads are now stopped.  We might recurse back to
      // here, but from now on this is the only thread.
      
      // must be last...  invariant is that everything is fully
      // scavenged at this point.
      if (gc_type == GC_LOCAL) { ACQUIRE_LOCK(&gc_local_mutex); }
      if (traverseWeakPtrList()) { // returns rtsTrue if evaced something 
	  inc_running();
          if (gc_type == GC_LOCAL) { RELEASE_LOCK(&gc_local_mutex); }
	  continue;
      }
      if (gc_type == GC_LOCAL) { RELEASE_LOCK(&gc_local_mutex); }

      // If we get to here, there's really nothing left to do.
      break;
  }

<<<<<<< HEAD
  if (gc_type == GC_PAR) {
      shutdown_gc_threads(gct->index);
  }
=======
  shutdown_gc_threads(gct->thread_index);
>>>>>>> 1fb38442

  // Now see which stable names are still alive.
  if (gc_type != GC_LOCAL) gcStablePtrTable();

#ifdef THREADED_RTS
  switch (gc_type)
  {
  case GC_LOCAL:
      // don't touch the spark pool for GC_LOCAL: other Capabilities may
      // be stealing from it.  It only contains global pointers, so we
      // are safe to ignore it.
      break;

  case GC_SEQ:
      for (n = 0; n < n_capabilities; n++) {
          pruneSparkQueue(&capabilities[n]);
      }
<<<<<<< HEAD
      break;

  case GC_PAR:
      pruneSparkQueue(gct->cap);
      break;
=======
  } else {
      pruneSparkQueue(gct->cap);
>>>>>>> 1fb38442
  }
#endif

#ifdef PROFILING
  // We call processHeapClosureForDead() on every closure destroyed during
  // the current garbage collection, so we invoke LdvCensusForDead().
  if (RtsFlags.ProfFlags.doHeapProfile == HEAP_BY_LDV
      || RtsFlags.ProfFlags.bioSelector != NULL)
    LdvCensusForDead(N);
#endif

  // NO MORE EVACUATION AFTER THIS POINT!

  // Two-space collector: free the old to-space.
  // g0->old_blocks is the old nursery
  // g0->blocks is to-space from the previous GC
  if (RtsFlags.GcFlags.generations == 1) {
      if (g0->blocks != NULL) {
	  freeChain_sync(g0->blocks);
	  g0->blocks = NULL;
      }
  }

  // Finally: compact or sweep the oldest generation.
  if (major_gc && oldest_gen->mark) {
      if (oldest_gen->compact) 
          compact(gct);
      else
          sweep(oldest_gen);
  }

  copied = 0;
  max_copied = 0;
  avg_copied = 0;
  { 
      nat i;
      if (n_gc_threads > 1) {
          for (i=0; i < n_gc_threads; i++) {
              debugTrace(DEBUG_gc,"thread %d:", i);
              debugTrace(DEBUG_gc,"   copied           %ld", gc_threads[i]->copied * sizeof(W_));
              debugTrace(DEBUG_gc,"   scanned          %ld", gc_threads[i]->scanned * sizeof(W_));
              debugTrace(DEBUG_gc,"   any_work         %ld", gc_threads[i]->any_work);
              debugTrace(DEBUG_gc,"   no_work          %ld", gc_threads[i]->no_work);
              debugTrace(DEBUG_gc,"   scav_find_work %ld",   gc_threads[i]->scav_find_work);
              copied += gc_threads[i]->copied;
              max_copied = stg_max(gc_threads[i]->copied, max_copied);
          }
          avg_copied = copied;
      } else {
          copied = gct->copied;
          max_copied = 0;
          avg_copied = 0;
      }
  }

  // Run through all the generations/steps and tidy up.
  // We're going to:
  //   - count the amount of "live" data (live_words, live_blocks)
  //   - count the amount of "copied" data in this GC (copied)
  //   - free from-space
  //   - make to-space the new from-space (set BF_EVACUATED on all blocks)
  //   - sweep the prim area
  //
  live_words = 0;
  live_blocks = 0;

  for (n = 0; n < total_generations; n++) {

    gen = &all_generations[n];
    g = gen->no;

    // someone else's local generation?
    if (gc_type == GC_LOCAL && isNonLocalGen(gen))
        continue;

    ACQUIRE_SPIN_LOCK(&gen->sync);

    if (g == N) {
      gen->collections++; // for stats 
      if (n_gc_threads > 1) gen->par_collections++;
    }

    // Count the mutable list as bytes "copied" for the purposes of
    // stats.  Every mutable list is copied during every GC.
    if (g > 0) {
	nat mut_list_size = 0;
        if (gc_type == GC_LOCAL) {
            mut_list_size = countOccupied(cap->mut_lists[g]);
        } else {
            for (n = 0; n < n_capabilities; n++) {
                mut_list_size += countOccupied(capabilities[n].mut_lists[g]);
            }
        }
	copied +=  mut_list_size;

	debugTrace(DEBUG_gc,
		   "mut_list_size: %lu (%d vars, %d arrays, %d MVARs, %d others)",
		   (unsigned long)(mut_list_size * sizeof(W_)),
		   mutlist_MUTVARS, mutlist_MUTARRS, mutlist_MVARS, mutlist_OTHERS);
    }

    bdescr *next, *prev;

    // for generations we collected... 
    if (g <= N) {

	/* free old memory and shift to-space into from-space for all
	 * the collected steps (except the allocation area).  These
	 * freed blocks will probaby be quickly recycled.
	 */
        if (gen->mark)
        {
            // tack the new blocks on the end of the existing blocks
            if (gen->old_blocks != NULL) {
                
                prev = NULL;
                for (bd = gen->old_blocks; bd != NULL; bd = next) {
                    
                    next = bd->link;
                    
                    if (!(bd->flags & BF_MARKED))
                    {
                        if (prev == NULL) {
                            gen->old_blocks = next;
                        } else {
                            prev->link = next;
                        }
                        freeGroup_sync(bd);
                        gen->n_old_blocks--;
                    }
                    else
                    {
                        gen->n_words += bd->free - bd->start;
                        
                        // NB. this step might not be compacted next
                        // time, so reset the BF_MARKED flags.
                        // They are set before GC if we're going to
                        // compact.  (search for BF_MARKED above).
                        bd->flags &= ~BF_MARKED;
                        
                        // between GCs, all blocks in the heap except
                        // for the nursery have the BF_EVACUATED flag set.
                        bd->flags |= BF_EVACUATED;
                        
                        prev = bd;
                    }
                }

                if (prev != NULL) {
                    prev->link = gen->blocks;
                    gen->blocks = gen->old_blocks;
                }
            }
            // add the new blocks to the block tally
            gen->n_blocks += gen->n_old_blocks;
            ASSERT(countBlocks(gen->blocks) == gen->n_blocks);
            ASSERT(countOccupied(gen->blocks) == gen->n_words);
        }
        else // not compacted
        {
            freeChain_sync(gen->old_blocks);

            if (N >= global_gen_no) {
                freeChain_sync(gen->prim_blocks);
                gen->prim_blocks   = NULL;
                gen->n_prim_blocks = 0;
                gen->n_prim_words  = 0;
            } else {
                sweepPrimArea(gen);
            }
            gen->n_prim_words = countOccupied(gen->prim_blocks);
        }

        gen->old_blocks = NULL;
        gen->n_old_blocks = 0;

        /* LARGE OBJECTS.  The current live large objects are chained on
         * scavenged_large, having been moved during garbage
         * collection from large_objects.  Any objects left on the
         * large_objects list are therefore dead, so we free them here.
         */
        freeChain_sync(gen->large_objects);
        gen->large_objects  = gen->scavenged_large_objects;
        gen->n_large_blocks = gen->n_scavenged_large_blocks;
        gen->n_new_large_words = 0;
    }
    else // for generations > N
    {
	/* For older generations, we need to append the
	 * scavenged_large_object list (i.e. large objects that have been
	 * promoted during this GC) to the large_object list for that step.
	 */
	for (bd = gen->scavenged_large_objects; bd; bd = next) {
            next = bd->link;
            dbl_link_onto(bd, &gen->large_objects);
	}
        
	// add the new blocks we promoted during this GC 
	gen->n_large_blocks += gen->n_scavenged_large_blocks;
    }

    ASSERT(countBlocks(gen->large_objects) == gen->n_large_blocks);

    gen->scavenged_large_objects = NULL;
    gen->n_scavenged_large_blocks = 0;

    // Count "live" data.  Do it here rather than in calcLiveWords
    // because we're inside the gen->sync lock.
    live_words  += genLiveWords(gen);
    live_blocks += genLiveBlocks(gen);

    // add in the partial blocks in the gen_workspaces, but ignore gen 0
    // if this is a local GC (we can't count another capability's part_list)
    if (gc_type == GC_LOCAL) {
        live_words  += gcThreadLiveWords(gct->index, gen->no);
        live_blocks += gcThreadLiveBlocks(gct->index, gen->no);
    } else {
        nat i;
        for (i = 0; i < n_capabilities; i++) {
            live_words  += gcThreadLiveWords(i, gen->no);
            live_blocks += gcThreadLiveBlocks(i, gen->no);
        }
    }

    RELEASE_SPIN_LOCK(&gen->sync);
  } // for all generations

  // update the max size of older generations after a major GC
  resize_generations();
  
  // Start a new pinned_object_block
  if (gc_type == GC_LOCAL) {
      cap->pinned_object_block = NULL;
  } else {
      for (n = 0; n < n_capabilities; n++) {
          capabilities[n].pinned_object_block = NULL;
      }
  }

  // Free the mark stack, leaving one block.
  freeMarkStack();
      
  // Free any bitmaps.
  for (g = 0; g < total_generations; g++) {
      gen = &all_generations[g];
      if (gct->gc_type == GC_LOCAL && isNonLocalGen(gen))
          continue;
      if (gen->bitmap != NULL) {
          freeGroup_sync(gen->bitmap);
          gen->bitmap = NULL;
      }
  }

  // Reset the nursery: make the blocks empty
  if (gc_type == GC_LOCAL) {
      allocated += clearNursery(cap->no);
  } else {
      allocated += clearNurseries();
  }

  resize_nursery(copied,N);

#ifdef PROFILING
  // resetStaticObjectForRetainerProfiling() must be called before
  // zeroing below.
  if (n_gc_threads > 1) {
      barf("profiling is currently broken with multi-threaded GC");
      // ToDo: fix the gct->scavenged_static_objects below
  }
  resetStaticObjectForRetainerProfiling(gct->scavenged_static_objects);
#endif

  // zero the scavenged static object list 
  if (major_gc) {
      nat i;
      if (gc_type == GC_SEQ) {
          zero_static_object_list(gct->scavenged_static_objects);
      } else {
          for (i = 0; i < n_gc_threads; i++) {
              zero_static_object_list(gc_threads[i]->scavenged_static_objects);
          }
      }
  }

  // Reset the nursery
  if (gc_type == GC_LOCAL) {
      resetNursery(cap->no);
  } else {
      resetNurseries();
  }

  // Update the stable pointer hash table.
  if (gc_type != GC_LOCAL) updateStablePtrTable(major_gc);

  // paranoia until I figure out how much of the following code can be
  // run concurrently...
  if (gc_type == GC_LOCAL) { ACQUIRE_LOCK(&gc_local_mutex); }

  // ok, GC over: tell the stats department what happened. 
  slop = live_blocks * BLOCK_SIZE_W - live_words;
  stat_endGC(gct, allocated, live_words,
             copied, N, max_copied, avg_copied, slop);

  // make sure our mut_lists don't point to anything local.  This step
  // also moves mut_list entries to the right mut_list if they ended
  // up on the wrong one during a GC_PAR.
  for (g = RtsFlags.GcFlags.generations-1; g > 0; g--) {
      if (gc_type == GC_LOCAL) {
          stash_mut_list (cap, g);
      } else {
          for (n = 0; n < n_capabilities; n++) {
              stash_mut_list (&capabilities[n], g);
          }
      }
  }                  
  if (gc_type == GC_LOCAL) {
      globalise_capability_mut_lists (cap);
  } else {
      RELEASE_SM_LOCK; // globalise acquires sm_mutex itself as needed
      for (n = 0; n < n_capabilities; n++) {
          globalise_capability_mut_lists (&capabilities[n]);
      }
      ACQUIRE_SM_LOCK;
  }

  // unlock the StablePtr table.  Must be before scheduleFinalizers(),
  // because a finalizer may call hs_free_fun_ptr() or
  // hs_free_stable_ptr(), both of which access the StablePtr table.
  if (gc_type != GC_LOCAL) stablePtrPostGC();

  // Start any pending finalizers.  Must be after
  // updateStablePtrTable() and stablePtrPostGC() (see #4221).
  if (gc_type != GC_LOCAL) { RELEASE_SM_LOCK; }
  scheduleFinalizers(cap, gct->old_weak_ptrs);
  if (gc_type != GC_LOCAL) { ACQUIRE_SM_LOCK; }

  // send exceptions to any threads which were about to die 
  if (gc_type != GC_LOCAL) {
      RELEASE_SM_LOCK;
      resurrectThreads(gct->resurrected_threads);
      ACQUIRE_SM_LOCK;
  } else {
      // we don't do this in local GC (yet)
      ASSERT(gct->resurrected_threads == END_TSO_QUEUE);
  }

  if (major_gc) {
      nat need, got;
      need = BLOCKS_TO_MBLOCKS(n_alloc_blocks);
      got = mblocks_allocated;
      /* If the amount of data remains constant, next major GC we'll
         require (F+1)*need. We leave (F+2)*need in order to reduce
         repeated deallocation and reallocation. */
      need = (RtsFlags.GcFlags.oldGenFactor + 2) * need;
      if (got > need) {
          returnMemoryToOS(got - need);
      }
  }

  // check sanity after GC
  IF_DEBUG(sanity, checkSanity (gc_type == GC_LOCAL && n_capabilities != 1, 
                                rtsTrue /* after GC */,
                                major_gc, 
                                cap->no));

  // extra GC trace info 
  IF_DEBUG(gc, statDescribeGens());

#ifdef DEBUG
  // symbol-table based profiling 
  /*  heapCensus(to_blocks); */ /* ToDo */
#endif

  // restore enclosing cost centre 
#ifdef PROFILING
  CCCS = prev_CCS;
#endif

#ifdef DEBUG
  // check for memory leaks if DEBUG is on 
  if (gc_type != GC_LOCAL || n_capabilities == 1) {
      // we can't account for blocks in another local heap, so only do this
      // when doing a global GC.
      memInventory(DEBUG_gc);
  }
#endif

#ifdef RTS_GTK_FRONTPANEL
  if (RtsFlags.GcFlags.frontpanel) {
      updateFrontPanelAfterGC( N, live );
  }
#endif

<<<<<<< HEAD
=======
  // ok, GC over: tell the stats department what happened. 
  stat_endGC(gct, allocated, live_words,
             copied, N, max_copied, avg_copied,
             live_blocks * BLOCK_SIZE_W - live_words /* slop */);

>>>>>>> 1fb38442
  // Guess which generation we'll collect *next* time
  next_gc_gen = determine_collect_gen();

#if defined(RTS_USER_SIGNALS)
  if (RtsFlags.MiscFlags.install_signal_handlers) {
    // unblock signals again
    unblockUserSignals();
  }
#endif

  if (gc_type == GC_LOCAL) {
      RELEASE_LOCK(&gc_local_mutex);
//      RELEASE_LOCK(&gct->local_gc_lock);
  } else {
      RELEASE_SM_LOCK;
  }

  gct->gc_type = GC_LOCAL; // always GC_LOCAL between collections

  SET_GCT(saved_gct);
}

/* -----------------------------------------------------------------------------
   allocate memory in a generation using the GC's data structures
   -------------------------------------------------------------------------- */

StgPtr allocateInGen (Capability *cap USED_IF_THREADS, nat gen_ix, nat size)
{
    StgPtr p;
    gen_workspace *ws;
    gc_thread *saved_gct;
    bdescr *bd;

    saved_gct = gct;
    SET_GCT(gc_threads[cap->no]);
    ASSERT(gct->gc_type == GC_LOCAL); // alloc_todo_block needs to know

    ws = &gct->gens[gen_ix];
    
    ASSERT(ws->todo_bd != NULL);

    p = ws->todo_free;
    ws->todo_free += size;

    if (ws->todo_free > ws->todo_lim) {
        bd = ws->todo_bd;
        if (ws->todo_lim + size <= bd->start + bd->blocks * BLOCK_SIZE_W) {
            ws->todo_lim = bd->start + bd->blocks * BLOCK_SIZE_W;
        } else {
            bd->link = ws->scavd_list;
            ws->scavd_list = bd;
            ws->n_scavd_blocks += bd->blocks;
            IF_DEBUG(sanity, 
                     ASSERT(countBlocks(ws->scavd_list) == ws->n_scavd_blocks));
            alloc_todo_block (ws, size);
            p = ws->todo_free;
            ws->todo_free += size;
        }
    }

    ASSERT(ws->todo_free >= ws->todo_bd->free && ws->todo_free <= ws->todo_lim);

    SET_GCT(saved_gct);

    return p;
}

/* -----------------------------------------------------------------------------
   Figure out which generation to collect, initialise N and major_gc.

   Also returns the total number of blocks in generations that will be
   collected.
   -------------------------------------------------------------------------- */

static nat
determine_collect_gen (void)
{
    nat g, i, blocks, prim_blocks;

    // count the number of prim blocks, and count this with the total
    // number of old-gen blocks for the purposes of deciding whether
    // to do an old-gen GC.  This avoids the prim area growing too
    // large, and seems to be a slight win in gc_bench.

    prim_blocks = 0;
    if (gct->gc_type == GC_LOCAL) {
        prim_blocks = all_generations[gct->index].n_prim_blocks;
        // XXX shouldn't we add n_prim_blocks from all the local heaps here?
    } else {
        for (i = 0; i < n_capabilities; i++) {
            prim_blocks += all_generations[i].n_prim_blocks;
        }
    }

    // we always collect at least gen 0
    for (g = RtsFlags.GcFlags.generations - 1; g > 0; g--) {

        blocks = old_generations[g].n_words / BLOCK_SIZE_W
               + old_generations[g].n_large_blocks
               + prim_blocks;

        if (blocks >= old_generations[g].max_blocks) 
            break;
    }

    return g;
}

    
/* -----------------------------------------------------------------------------
   Initialise the gc_thread structures.
   -------------------------------------------------------------------------- */

#define GC_THREAD_INACTIVE             0
#define GC_THREAD_STANDING_BY          1
#define GC_THREAD_RUNNING              2
#define GC_THREAD_WAITING_TO_CONTINUE  3

static void
init_gc_thread (gc_thread *t)
{
    t->static_objects = END_OF_STATIC_LIST;
    t->scavenged_static_objects = END_OF_STATIC_LIST;
    t->scan_bd = NULL;
    t->evac_gen_ix = 0;
    t->failed_to_evac = rtsFalse;
    t->eager_promotion = rtsTrue;
    t->thunk_selector_depth = 0;
    t->copied = 0;
    t->scanned = 0;
    t->any_work = 0;
    t->no_work = 0;
    t->scav_find_work = 0;
    t->resurrected_threads = NULL;
}

static void
new_gc_thread (nat n, gc_thread *t)
{
    nat g;
    gen_workspace *ws;

    t->cap = &capabilities[n];

#ifdef THREADED_RTS
    initSpinLock(&t->gc_spin);
    initSpinLock(&t->mut_spin);
    ACQUIRE_SPIN_LOCK(&t->gc_spin);
    t->wakeup = GC_THREAD_INACTIVE;  // starts true, so we can wait for the
                          // thread to start up, see wakeup_gc_threads
    initMutex(&t->local_gc_lock);
#endif

    t->index = n;
    t->localg0 = &all_generations[n];
    t->free_blocks = NULL;
    t->gc_count = 0;
    t->mut_lists = capabilities[t->index].mut_lists;

    // this counter is aggregated over the whole run
    t->globalised = 0;

    init_gc_thread(t);

    // The mark stack always has one block in it.
    t->mark_stack_bd         = allocBlock();
    t->mark_stack_top_bd     = t->mark_stack_bd;
    t->mark_stack_bd->link   = NULL;
    t->mark_stack_bd->u.back = NULL;
    t->mark_sp               = t->mark_stack_bd->start;

#ifdef USE_PAPI
    t->papi_events = -1;
#endif

    // always GC_LOCAL outside of a GC_SEQ or GC_PAR collection.
    t->gc_type = GC_LOCAL;

    // we need a workspace for every generation, even the local
    // generations of other Capabilities, in case we do a
    // single-threaded GC.
    for (g = 0; g < total_generations; g++)
    {
        ws = &t->gens[g];
        ws->gen = &all_generations[g];
        ASSERT(g == ws->gen->ix);
        ws->my_gct = t;
        
        // We want to call
        //   alloc_todo_block(ws,0);
        // but can't, because it uses gct which isn't set up at this point.
        // Hence, allocate a block for todo_bd manually:
        {
            bdescr *bd = allocBlock(); // no lock, locks aren't initialised yet
            initBdescr(bd, ws->gen, ws->gen->to);
            bd->flags = BF_EVACUATED;
            bd->u.scan = bd->free = bd->start;

            ws->todo_bd = bd;
            ws->todo_free = bd->free;
            ws->todo_lim = bd->start + BLOCK_SIZE_W;
        }

        ws->todo_q = newWSDeque(128);
        ws->todo_overflow = NULL;
        ws->n_todo_overflow = 0;
        ws->todo_large_objects = NULL;
        
        ws->part_list = NULL;
        ws->n_part_blocks = 0;

        ws->scavd_list = NULL;
        ws->n_scavd_blocks = 0;
    }
}


void
initGcThreads (void)
{
    if (gc_threads == NULL) {
#if defined(THREADED_RTS)
        nat i;
	gc_threads = stgMallocBytes (RtsFlags.ParFlags.nNodes * 
				     sizeof(gc_thread*), 
				     "alloc_gc_threads");

	for (i = 0; i < RtsFlags.ParFlags.nNodes; i++) {
            gc_threads[i] = 
                stgMallocBytes(sizeof(gc_thread) + 
                               total_generations * sizeof(gen_workspace),
                               "alloc_gc_threads");

            new_gc_thread(i, gc_threads[i]);
	}

        initMutex(&gc_local_mutex);
#else
        gc_threads = stgMallocBytes (sizeof(gc_thread*),"alloc_gc_threads");
	gc_threads[0] = gct;
        new_gc_thread(0,gc_threads[0]);
#endif
    }
}

void
freeGcThreads (void)
{
    nat g;
    if (gc_threads != NULL) {
#if defined(THREADED_RTS)
        nat i;
	for (i = 0; i < n_capabilities; i++) {
            for (g = 0; g < RtsFlags.GcFlags.generations; g++)
            {
                freeWSDeque(gc_threads[i]->gens[g].todo_q);
            }
            stgFree (gc_threads[i]);
	}
        stgFree (gc_threads);
#else
        for (g = 0; g < RtsFlags.GcFlags.generations; g++)
        {
            freeWSDeque(gc_threads[0]->gens[g].todo_q);
        }
        stgFree (gc_threads);
#endif
        gc_threads = NULL;
    }
}

/* ----------------------------------------------------------------------------
   Start GC threads
   ------------------------------------------------------------------------- */

static StgWord
inc_running (void)
{
    StgWord new;
    if (gct->gc_type != GC_PAR) return 1;
    new = atomic_inc(&gc_running_threads);
    ASSERT(new <= n_gc_threads);
    return new;
}

static StgWord
dec_running (void)
{
    if (gct->gc_type != GC_PAR) return 0;
    ASSERT(gc_running_threads != 0);
    return atomic_dec(&gc_running_threads);
}

static rtsBool
any_work (void)
{
    nat g;
    gen_workspace *ws;

    gct->any_work++;

    write_barrier();

    // scavenge objects in compacted generation
    if (!mark_stack_empty()) {
	return rtsTrue;
    }
    
    // Check for global work in any generation.  We don't need to
    // check for local work, because we have already exited
    // scavenge_loop(), which means there is no local work for this
    // thread.
    for (g = 0; g < total_generations; g++) {
        ws = &gct->gens[g];
        if (gct->gc_type == GC_LOCAL && isNonLocalGen(ws->gen))
            continue;
        if (ws->todo_large_objects) return rtsTrue;
        if (!looksEmptyWSDeque(ws->todo_q)) return rtsTrue;
        if (ws->todo_overflow) return rtsTrue;
    }

#if defined(THREADED_RTS)
    if (work_stealing) {
        nat n;
        int i;
        // look for work to steal
        for (n = 0; n < n_gc_threads; n++) {
            if (n == gct->index) continue;
            for (i = total_generations-1; i >= 0; i--) {
                // never steal from local heap:
                ws = &gc_threads[n]->gens[i];
                if (all_generations[i].is_local) continue;
                if (!looksEmptyWSDeque(ws->todo_q)) return rtsTrue;
            }
        }
    }
#endif

    gct->no_work++;
#if defined(THREADED_RTS)
    yieldThread();
#endif

    return rtsFalse;
}    

static void
scavenge_until_all_done (void)
{
    nat r;
	
loop:
#if defined(THREADED_RTS)
    if (gct->gc_type == GC_LOCAL) {
        scavenge_loop_local();
    }
    else if (n_gc_threads > 1) {
        scavenge_loop_par();
    } else {
        scavenge_loop();
    }
#else
    scavenge_loop();
#endif

    collect_gct_blocks();

    // scavenge_loop() only exits when there's no work to do
    r = dec_running();
    
    traceEventGcIdle(gct->cap);

    debugTrace(DEBUG_gc, "%d GC threads still running", r);
    
    while (gc_running_threads != 0) {
        // usleep(1);
        if (any_work()) {
            inc_running();
            traceEventGcWork(gct->cap);
            goto loop;
        }
        // any_work() does not remove the work from the queue, it
        // just checks for the presence of work.  If we find any,
        // then we increment gc_running_threads and go back to 
        // scavenge_loop() to perform any pending work.
    }
    
    traceEventGcDone(gct->cap);
}

#if defined(THREADED_RTS)

void
gcWorkerThread (Capability *cap)
{
    gc_thread *saved_gct;

    // necessary if we stole a callee-saves register for gct:
    saved_gct = gct;

    gct = gc_threads[cap->no];
    gct->gc_type = GC_PAR;

    stat_gcWorkerThreadStart(gct);

    // Wait until we're told to wake up
    RELEASE_SPIN_LOCK(&gct->mut_spin);
    gct->wakeup = GC_THREAD_STANDING_BY;
    debugTrace(DEBUG_gc, "GC thread %d standing by...", gct->index);
    ACQUIRE_SPIN_LOCK(&gct->gc_spin);
    
#ifdef USE_PAPI
    // start performance counters in this thread...
    if (gct->papi_events == -1) {
        papi_init_eventset(&gct->papi_events);
    }
    papi_thread_start_gc1_count(gct->papi_events);
#endif
<<<<<<< HEAD
    stat_gcWorkerThreadStart(gct);
    
    prepare_gc_thread();
=======

    init_gc_thread(gct);
>>>>>>> 1fb38442

    traceEventGcWork(gct->cap);

    // Every thread evacuates some roots.
<<<<<<< HEAD
    gct->evac_gen_ix = 0;
=======
    gct->evac_gen_no = 0;
>>>>>>> 1fb38442
    markCapability(mark_root, gct, cap, rtsTrue/*prune sparks*/);
    scavenge_capability_mut_lists(cap);

    scavenge_until_all_done();
    
    // can't do this here, because we might have to shuffle entries
    // betwee mut_lists after parallel GC, so the main thread does it all.
    // globalise_mut_lists (cap);

#ifdef THREADED_RTS
    // Now that the whole heap is marked, we discard any sparks that
    // were found to be unreachable.  The main GC thread is currently
    // marking heap reachable via weak pointers, so it is
    // non-deterministic whether a spark will be retained if it is
    // only reachable via weak pointers.  To fix this problem would
    // require another GC barrier, which is too high a price.
    pruneSparkQueue(cap);
#endif

    // free this thread's mark stack.
    freeMarkStack();

    // record the time spent doing GC in the Task structure
    stat_gcWorkerThreadDone(gct);

#ifdef USE_PAPI
    // count events in this thread towards the GC totals
    papi_thread_stop_gc1_count(gct->papi_events);
#endif

    // Wait until we're told to continue
    RELEASE_SPIN_LOCK(&gct->gc_spin);
    gct->wakeup = GC_THREAD_WAITING_TO_CONTINUE;
    debugTrace(DEBUG_gc, "GC thread %d waiting to continue...", 
               gct->index);
    ACQUIRE_SPIN_LOCK(&gct->mut_spin);
    debugTrace(DEBUG_gc, "GC thread %d on my way...", gct->index);

    gct->gc_type = GC_LOCAL; // always GC_LOCAL between collections

    // record the time spent doing GC in the Task structure
    stat_gcWorkerThreadDone(gct);

    SET_GCT(saved_gct);
}

#endif

#if defined(THREADED_RTS)

void
waitForGcThreads (Capability *cap USED_IF_THREADS)
{
    const nat n_threads = RtsFlags.ParFlags.nNodes;
    const nat me = cap->no;
    nat i, j;
    rtsBool retry = rtsTrue;

    while(retry) {
        for (i=0; i < n_threads; i++) {
            if (i == me) continue;
            if (gc_threads[i]->wakeup != GC_THREAD_STANDING_BY) {
                prodCapability(&capabilities[i], cap->running_task);
            }
        }
        for (j=0; j < 10; j++) {
            retry = rtsFalse;
            for (i=0; i < n_threads; i++) {
                if (i == me) continue;
                write_barrier();
                setContextSwitches();
                if (gc_threads[i]->wakeup != GC_THREAD_STANDING_BY) {
                    retry = rtsTrue;
                }
            }
            if (!retry) break;
            yieldThread();
        }
    }
}

#endif // THREADED_RTS

static void
<<<<<<< HEAD
wakeup_gc_threads (nat me USED_IF_THREADS, nat N USED_IF_THREADS)
=======
start_gc_threads (void)
{
#if defined(THREADED_RTS)
    gc_running_threads = 0;
#endif
}

static void
wakeup_gc_threads (nat me USED_IF_THREADS)
>>>>>>> 1fb38442
{
#if defined(THREADED_RTS)
    nat i;

    if (n_gc_threads == 1) return;

    for (i=0; i < n_gc_threads; i++) {
        if (i == me) continue;
	inc_running();
        debugTrace(DEBUG_gc, "waking up gc thread %d", i);
        gc_threads[i]->collect_gen = N;
        if (gc_threads[i]->wakeup != GC_THREAD_STANDING_BY) barf("wakeup_gc_threads");

	gc_threads[i]->wakeup = GC_THREAD_RUNNING;
        ACQUIRE_SPIN_LOCK(&gc_threads[i]->mut_spin);
        RELEASE_SPIN_LOCK(&gc_threads[i]->gc_spin);
    }
#endif
}

// After GC is complete, we must wait for all GC threads to enter the
// standby state, otherwise they may still be executing inside
// any_work(), and may even remain awake until the next GC starts.
static void
shutdown_gc_threads (nat me USED_IF_THREADS)
{
#if defined(THREADED_RTS)
    nat i;
<<<<<<< HEAD
=======

    if (n_gc_threads == 1) return;

>>>>>>> 1fb38442
    for (i=0; i < n_gc_threads; i++) {
        if (i == me) continue;
        while (gc_threads[i]->wakeup != GC_THREAD_WAITING_TO_CONTINUE) { write_barrier(); }
    }
#endif
}

#if defined(THREADED_RTS)
void
releaseGCThreads (Capability *cap USED_IF_THREADS)
{
    const nat n_threads = RtsFlags.ParFlags.nNodes;
    const nat me = cap->no;
    nat i;
    for (i=0; i < n_threads; i++) {
        if (i == me) continue;
        if (gc_threads[i]->wakeup != GC_THREAD_WAITING_TO_CONTINUE) 
            barf("releaseGCThreads");
        
        gc_threads[i]->wakeup = GC_THREAD_INACTIVE;
        ACQUIRE_SPIN_LOCK(&gc_threads[i]->gc_spin);
        RELEASE_SPIN_LOCK(&gc_threads[i]->mut_spin);
    }
}
#endif

/* ----------------------------------------------------------------------------
   Initialise a generation that is to be collected 
   ------------------------------------------------------------------------- */

static void
prepare_collected_gen (generation *gen)
{
    nat i, g, n;
    gen_workspace *ws;
    bdescr *bd, *next;

    // Throw away the current mutable list.  Invariant: the mutable
    // list always has at least one block; this means we can avoid a
    // check for NULL in recordMutable().
    g = gen->no;
    if (g != 0) {
        for (i = 0; i < n_capabilities; i++) {
            freeChain_sync(capabilities[i].mut_lists[g]);
	    capabilities[i].mut_lists[g] = allocBlock_sync();
	}
    }

    // we'll construct a new list of threads in this step
    // during GC, throw away the current list.
    gen->old_threads = gen->threads;
    gen->threads = END_TSO_QUEUE;

    // deprecate the existing blocks
    gen->old_blocks   = gen->blocks;
    gen->n_old_blocks = gen->n_blocks;
    gen->blocks       = NULL;
    gen->n_blocks     = 0;
    gen->n_words      = 0;
    gen->live_estimate = 0;

    // initialise the large object queues.
    ASSERT(gen->scavenged_large_objects == NULL);
    ASSERT(gen->n_scavenged_large_blocks == 0);
    
    // grab all the partial blocks stashed in the gc_thread workspaces and
    // move them to the old_blocks list of this gen.
    for (n = 0; n < n_capabilities; n++) {
        ws = &gc_threads[n]->gens[gen->ix];

        for (bd = ws->part_list; bd != NULL; bd = next) {
            next = bd->link;
            bd->link = gen->old_blocks;
            gen->old_blocks = bd;
            gen->n_old_blocks += bd->blocks;
        }
        ws->part_list = NULL;
        ws->n_part_blocks = 0;

        for (bd = ws->scavd_list; bd != NULL; bd = next) {
            next = bd->link;
            bd->link = gen->old_blocks;
            gen->old_blocks = bd;
            gen->n_old_blocks += bd->blocks;
        }
        ws->scavd_list = NULL;
        ws->n_scavd_blocks = 0;

        if (ws->todo_free != ws->todo_bd->start) {
            ws->todo_bd->free = ws->todo_free;
            ws->todo_bd->link = gen->old_blocks;
            gen->old_blocks = ws->todo_bd;
            gen->n_old_blocks += ws->todo_bd->blocks;
            alloc_todo_block(ws,0); // always has one block.
        }
    }

    // mark the small objects as from-space
    for (bd = gen->old_blocks; bd; bd = bd->link) {
        bd->flags &= ~BF_EVACUATED;
    }
    
    // mark the large objects as from-space
    for (bd = gen->large_objects; bd; bd = bd->link) {
        bd->flags &= ~BF_EVACUATED;
    }

    // if we're doing global GC, mark all the prim blocks as ordinary
    // blocks, so we'll copy them rather than marking.
    if (gct->collect_gen >= global_gen_no) {
        for (bd = gen->prim_blocks; bd; bd = bd->link) {
            bd->flags &= ~(BF_PRIM | BF_MARKED | BF_EVACUATED);
        }
    }

    // allocate the mark bitmap for any blocks that will be marked, as
    // opposed to copied, during this collection.
    {
        nat bitmap_size; // in bytes
        bdescr *bitmap_bdescr;
        StgWord *bitmap;
        bdescr *marked_blocks;
        nat n_marked_blocks;

        if (gen->mark) {
            ASSERT(gen->prim_blocks == NULL);
            marked_blocks = gen->old_blocks;
            n_marked_blocks = gen->n_old_blocks;
        } else if (gct->collect_gen < global_gen_no) {
            ASSERT(countBlocks(gen->prim_blocks) == gen->n_prim_blocks);
            marked_blocks = gen->prim_blocks;
            n_marked_blocks = gen->n_prim_blocks;
        } else {
            marked_blocks = NULL;
            n_marked_blocks = 0;
        }

        bitmap_size = n_marked_blocks * BLOCK_SIZE / (sizeof(W_)*BITS_PER_BYTE);

        if (bitmap_size > 0) {
            bitmap_bdescr = allocGroup_sync((lnat)BLOCK_ROUND_UP(bitmap_size) 
                                            / BLOCK_SIZE);
            gen->bitmap = bitmap_bdescr;
            bitmap = bitmap_bdescr->start;
            
            debugTrace(DEBUG_gc, "bitmap_size: %d, bitmap: %p",
                       bitmap_size, bitmap);
            
            // don't forget to fill it with zeros!
            memset(bitmap, 0, bitmap_size);
            
            // For each block in this step, point to its bitmap from the
            // block descriptor.
            for (bd = marked_blocks; bd != NULL; bd = bd->link) {
                bd->u.bitmap = bitmap;
                bitmap += BLOCK_SIZE_W / (sizeof(W_)*BITS_PER_BYTE);
		
                // Also at this point we set the BF_MARKED flag
                // for this block.  The invariant is that
                // BF_MARKED is always unset, except during GC
                // when it is set on those blocks which will be
                // compacted.
                if (!(bd->flags & BF_FRAGMENTED)) {
                    bd->flags |= BF_MARKED;
                }

                // BF_SWEPT should be marked only for blocks that are being
                // collected in sweep()
                bd->flags &= ~BF_SWEPT;
            }
        }
    }
}


/* ----------------------------------------------------------------------------
   Save the mutable lists in saved_mut_lists
   ------------------------------------------------------------------------- */

static void
stash_mut_list (Capability *cap, nat gen_no)
{
    cap->saved_mut_lists[gen_no] = cap->mut_lists[gen_no];
    cap->mut_lists[gen_no] = allocBlock_sync();
}

/* ----------------------------------------------------------------------------
   Initialise a generation that is *not* to be collected 
   ------------------------------------------------------------------------- */

static void
prepare_uncollected_gen (nat gc_type, generation *gen)
{
    nat i;

    ASSERT(gen->no > 0);

    // save the current mutable lists for this generation, and
    // allocate a fresh block for each one.  We'll traverse these
    // mutable lists as roots early on in the GC.
    if (gc_type == GC_LOCAL) {
        // for a local GC, we use the private mutable lists for this
        // capability only.
        stash_mut_list(gct->cap, gen->no);
    } else {
        // for a global GC, we use the private mutable lists of every
        // capability.
        for (i = 0; i < n_capabilities; i++) {
            stash_mut_list(&capabilities[i], gen->no);
        }

        // not necessarily true in GC_LOCAL:
        ASSERT(gen->scavenged_large_objects == NULL);
        ASSERT(gen->n_scavenged_large_blocks == 0);
    }

}

/* -----------------------------------------------------------------------------
   Initialise a gc_thread before GC
   -------------------------------------------------------------------------- */

void
prepare_gen_workspace (nat g)
{
    gen_workspace *ws;

    ws = &gct->gens[g];
	    
    ASSERT(looksEmptyWSDeque(ws->todo_q));
    ASSERT(ws->todo_large_objects == NULL);
    
    ASSERT(countBlocks(ws->part_list) == ws->n_part_blocks);
    ASSERT(countBlocks(ws->scavd_list) == ws->n_scavd_blocks);
    // scavd_list can be populated by globalise() during mutation.
    
    ASSERT(ws->todo_bd != NULL);

    // don't scavenge anything we allocated using allocateInGen
    // XXX there should be a better place for this
    ws->todo_bd->u.scan = ws->todo_free;
    
    ASSERT(ws->todo_overflow == NULL);
    ASSERT(ws->n_todo_overflow == 0);
}

static void
prepare_gc_thread (void)
{
    nat g;

    init_gc_thread(gct);

    // Initialise workspaces for all generations
    for (g = 0; g < total_generations; g++) {
        // If this gen is the local G0 for another Capability and
        // we're doing a local GC, then we don't bother allocating a
        // todo block.
        if (!(gct->gc_type == GC_LOCAL && isNonLocalGenIx(g))) {
            prepare_gen_workspace(g);
        }
    }
}

static void
collect_gct_blocks (void)
{
    nat g;
    gen_workspace *ws;
    bdescr *bd, *prev;
    
    for (g = 0; g < total_generations; g++) {
        ws = &gct->gens[g];
        
        // in GC_PAR and GC_SEQ we might evacuate objects in any part
        // of the heap, but in GC_LOCAL we can only touch our local
        // heap and the global heap.
        if (gct->gc_type == GC_LOCAL && isNonLocalGen(ws->gen))
            continue;

        // there may still be a block attached to ws->todo_bd;
        // leave it there to use next time.

        if (ws->scavd_list != NULL) {
            ACQUIRE_SPIN_LOCK(&ws->gen->sync);

            ASSERT(gct->scan_bd == NULL);
            ASSERT(countBlocks(ws->scavd_list) == ws->n_scavd_blocks);
        
            prev = NULL;
            for (bd = ws->scavd_list; bd != NULL; bd = bd->link) {
                ws->gen->n_words += bd->free - bd->start;
                prev = bd;
            }
            if (prev != NULL) {
                prev->link = ws->gen->blocks;
                ws->gen->blocks = ws->scavd_list;
            } 
            ws->gen->n_blocks += ws->n_scavd_blocks;

            ws->scavd_list = NULL;
            ws->n_scavd_blocks = 0;

            RELEASE_SPIN_LOCK(&ws->gen->sync);
        }
    }
}

/* -----------------------------------------------------------------------------
   Free excess blocks on the mark stack
   -------------------------------------------------------------------------- */

static void
freeMarkStack (void)
{
<<<<<<< HEAD
    if (gct->mark_stack_top_bd->link != NULL) {
        debugTrace(DEBUG_gc, "mark stack: %d blocks", 
                   countBlocks(gct->mark_stack_top_bd));
        freeChain_sync(gct->mark_stack_top_bd->link);
        gct->mark_stack_top_bd->link = NULL;
        ASSERT(gct->mark_stack_top_bd == gct->mark_stack_bd);
    }
=======
    t->static_objects = END_OF_STATIC_LIST;
    t->scavenged_static_objects = END_OF_STATIC_LIST;
    t->scan_bd = NULL;
    t->mut_lists = t->cap->mut_lists;
    t->evac_gen_no = 0;
    t->failed_to_evac = rtsFalse;
    t->eager_promotion = rtsTrue;
    t->thunk_selector_depth = 0;
    t->copied = 0;
    t->scanned = 0;
    t->any_work = 0;
    t->no_work = 0;
    t->scav_find_work = 0;
>>>>>>> 1fb38442
}

/* -----------------------------------------------------------------------------
   Function we pass to evacuate roots.
   -------------------------------------------------------------------------- */

static void
mark_root(void *user USED_IF_THREADS, StgClosure **root)
{
    // we stole a register for gct, but this function is called from
    // *outside* the GC where the register variable is not in effect,
    // so we need to save and restore it here.  NB. only call
    // mark_root() from the main GC thread, otherwise gct will be
    // incorrect.
    gc_thread *saved_gct;
    saved_gct = gct;
    SET_GCT(user);
    
#ifdef THREADED_RTS
    if (gct->gc_type == GC_LOCAL) {
        evacuate_local(root);
    } else
#endif
    {
        evacuate(root);
    }
    
    SET_GCT(saved_gct);
}

/* -----------------------------------------------------------------------------
   Initialising the static object & mutable lists
   -------------------------------------------------------------------------- */

static void
zero_static_object_list(StgClosure* first_static)
{
    StgClosure* p, *prev;
  StgClosure* link;
  const StgInfoTable *info;

  for (p = first_static; p != END_OF_STATIC_LIST; p = link) {
    info = get_itbl(p);
    link = *STATIC_LINK(info, p);
    prev = p;
  }

  for (p = first_static; p != END_OF_STATIC_LIST; p = link) {
    info = get_itbl(p);
    link = *STATIC_LINK(info, p);
    *STATIC_LINK(info,p) = NULL;
  }
}

/* ----------------------------------------------------------------------------
   Reset the sizes of the older generations when we do a major
   collection.
  
   CURRENT STRATEGY: make all generations except zero the same size.
   We have to stay within the maximum heap size, and leave a certain
   percentage of the maximum heap size available to allocate into.
   ------------------------------------------------------------------------- */

static void
resize_generations (void)
{
    nat g;

    if (major_gc && RtsFlags.GcFlags.generations > 1) {
	nat live, size, min_alloc, words;
	const nat max  = RtsFlags.GcFlags.maxHeapSize;
	const nat gens = RtsFlags.GcFlags.generations;
	
	// live in the oldest generations
        if (oldest_gen->live_estimate != 0) {
            words = oldest_gen->live_estimate;
        } else {
            words = oldest_gen->n_words;
        }
        live = (words + BLOCK_SIZE_W - 1) / BLOCK_SIZE_W +
            oldest_gen->n_large_blocks;
	
        // default max size for all generations except zero
        if (RtsFlags.GcFlags.fixedAllocHeapSizeSuggestion)
        {
            size = (int)(RtsFlags.GcFlags.fixedAllocHeapSizeSuggestion
                         - live
                         - n_capabilities * RtsFlags.GcFlags.minAllocAreaSize)
                / (int)(2 * (gens - 1));
        }
        else
        {
            size = live * RtsFlags.GcFlags.oldGenFactor;
        }

        size = stg_max(size, RtsFlags.GcFlags.minOldGenSize);
	
        if (RtsFlags.GcFlags.heapSizeSuggestionAuto) {
            RtsFlags.GcFlags.heapSizeSuggestion = size;
        }

	// minimum size for generation zero
	min_alloc = stg_max((RtsFlags.GcFlags.pcFreeHeap * max) / 200,
			    RtsFlags.GcFlags.minAllocAreaSize);

	// Auto-enable compaction when the residency reaches a
	// certain percentage of the maximum heap size (default: 30%).
	if (RtsFlags.GcFlags.compact ||
            (max > 0 &&
             oldest_gen->n_blocks > 
             (RtsFlags.GcFlags.compactThreshold * max) / 100)) {
	    oldest_gen->mark = 1;
	    oldest_gen->compact = 1;
//	  debugBelch("compaction: on\n", live);
	} else {
	    oldest_gen->mark = 0;
	    oldest_gen->compact = 0;
//	  debugBelch("compaction: off\n", live);
	}

        if (RtsFlags.GcFlags.sweep) {
	    oldest_gen->mark = 1;
        }

	// if we're going to go over the maximum heap size, reduce the
	// size of the generations accordingly.  The calculation is
	// different if compaction is turned on, because we don't need
	// to double the space required to collect the old generation.
	if (max != 0) {
	    
	    // this test is necessary to ensure that the calculations
	    // below don't have any negative results - we're working
	    // with unsigned values here.
	    if (max < min_alloc) {
		heapOverflow();
	    }
	    
	    if (oldest_gen->compact) {
		if ( (size + (size - 1) * (gens - 2) * 2) + min_alloc > max ) {
		    size = (max - min_alloc) / ((gens - 1) * 2 - 1);
		}
	    } else {
		if ( (size * (gens - 1) * 2) + min_alloc > max ) {
		    size = (max - min_alloc) / ((gens - 1) * 2);
		}
	    }
	    
	    if (size < live) {
		heapOverflow();
	    }
	}
	
#if 0
	debugBelch("live: %d, min_alloc: %d, size : %d, max = %d\n", live,
		   min_alloc, size, max);
#endif
	
	for (g = 1; g < gens; g++) {
	    old_generations[g].max_blocks = size;
	}
    }
}

/* -----------------------------------------------------------------------------
   Calculate the new size of the nursery, and resize it.
   -------------------------------------------------------------------------- */

static void
resize_nursery (lnat copied, nat N)
{
    const lnat min_nursery = RtsFlags.GcFlags.minAllocAreaSize * n_capabilities;

    if (gct->gc_type == GC_LOCAL)
    {
        if (RtsFlags.GcFlags.heapSizeSuggestion == 0)
        {
            ACQUIRE_SM_LOCK; // needed due to use of allocGroup/freeGroup
            resizeNursery(gct->cap, RtsFlags.GcFlags.minAllocAreaSize);
            RELEASE_SM_LOCK;
        }
        else 
        {
            // we don't know how big the nursery was supposed
            // to be, so just leave it as is.  It might be a bit bigger than
            // before due to adding new large blocks and/or new blocks in
            // allocate(), but we'll resize at the next major GC.
            if (nurseries[gct->index].n_blocks < 
                RtsFlags.GcFlags.minAllocAreaSize) {
                ACQUIRE_SM_LOCK; // needed due to use of allocGroup/freeGroup
                resizeNursery(gct->cap, RtsFlags.GcFlags.minAllocAreaSize);
                RELEASE_SM_LOCK;
            }
        }
    }
    else if (RtsFlags.GcFlags.generations == 1)
    {   // Two-space collector:
	nat blocks;
    
	/* set up a new nursery.  Allocate a nursery size based on a
	 * function of the amount of live data (by default a factor of 2)
	 * Use the blocks from the old nursery if possible, freeing up any
	 * left over blocks.
	 *
	 * If we get near the maximum heap size, then adjust our nursery
	 * size accordingly.  If the nursery is the same size as the live
	 * data (L), then we need 3L bytes.  We can reduce the size of the
	 * nursery to bring the required memory down near 2L bytes.
	 * 
	 * A normal 2-space collector would need 4L bytes to give the same
	 * performance we get from 3L bytes, reducing to the same
	 * performance at 2L bytes.
	 */
	blocks = all_generations[0].n_blocks;
	
	if ( RtsFlags.GcFlags.maxHeapSize != 0 &&
	     blocks * RtsFlags.GcFlags.oldGenFactor * 2 > 
	     RtsFlags.GcFlags.maxHeapSize )
	{
	    long adjusted_blocks;  // signed on purpose 
	    int pc_free; 
	    
	    adjusted_blocks = (RtsFlags.GcFlags.maxHeapSize - 2 * blocks);
	    
	    debugTrace(DEBUG_gc, "near maximum heap size of 0x%x blocks, blocks = %d, adjusted to %ld", 
		       RtsFlags.GcFlags.maxHeapSize, blocks, adjusted_blocks);
	    
	    pc_free = adjusted_blocks * 100 / RtsFlags.GcFlags.maxHeapSize;
	    if (pc_free < RtsFlags.GcFlags.pcFreeHeap) /* might even * be < 0 */
	    {
		heapOverflow();
	    }
	    blocks = adjusted_blocks;
	}
	else
	{
	    blocks *= RtsFlags.GcFlags.oldGenFactor;
	    if (blocks < min_nursery)
	    {
		blocks = min_nursery;
	    }
	}
	resizeNurseries(blocks);
    }
    else  // Generational collector
    {
	/* 
	 * If the user has given us a suggested heap size, adjust our
	 * allocation area to make best use of the memory available.
	 */
	if (RtsFlags.GcFlags.heapSizeSuggestion)
	{
	    long blocks;
	    const nat needed = calcNeeded(); 	// approx blocks needed at next GC 
	    
	    /* Guess how much will be live in generation 0 step 0 next time.
	     * A good approximation is obtained by finding the
	     * percentage of g0 that was live at the last minor GC.
	     *
	     * We have an accurate figure for the amount of copied data in
	     * 'copied', but we must convert this to a number of blocks, with
	     * a small adjustment for estimated slop at the end of a block
	     * (- 10 words).
	     */
	    if (N == 0)
	    {
		g0_pcnt_kept = ((copied / (BLOCK_SIZE_W - 10)) * 100)
		    / countNurseryBlocks();
	    }
	    
	    /* Estimate a size for the allocation area based on the
	     * information available.  We might end up going slightly under
	     * or over the suggested heap size, but we should be pretty
	     * close on average.
	     *
	     * Formula:            suggested - needed
	     *                ----------------------------
	     *                    1 + g0_pcnt_kept/100
	     *
	     * where 'needed' is the amount of memory needed at the next
	     * collection for collecting all gens except g0.
	     */
	    blocks = 
		(((long)RtsFlags.GcFlags.heapSizeSuggestion - (long)needed) * 100) /
		(100 + (long)g0_pcnt_kept);
	    
	    if (blocks < (long)min_nursery) {
		blocks = min_nursery;
	    }
	    
	    resizeNurseries((nat)blocks);
	}
	else
	{
	    // we might have added extra large blocks to the nursery, so
	    // resize back to minAllocAreaSize again.
	    resizeNurseriesFixed(RtsFlags.GcFlags.minAllocAreaSize);
	}
    }
}

/* -----------------------------------------------------------------------------
   Sanity code for CAF garbage collection.

   With DEBUG turned on, we manage a CAF list in addition to the SRT
   mechanism.  After GC, we run down the CAF list and blackhole any
   CAFs which have been garbage collected.  This means we get an error
   whenever the program tries to enter a garbage collected CAF.

   Any garbage collected CAFs are taken off the CAF list at the same
   time. 
   -------------------------------------------------------------------------- */

#if 0 && defined(DEBUG)

static void
gcCAFs(void)
{
  StgClosure*  p;
  StgClosure** pp;
  const StgInfoTable *info;
  nat i;

  i = 0;
  p = caf_list;
  pp = &caf_list;

  while (p != NULL) {
    
    info = get_itbl(p);

    ASSERT(info->type == IND_STATIC);

    if (STATIC_LINK(info,p) == NULL) {
	debugTrace(DEBUG_gccafs, "CAF gc'd at 0x%04lx", (long)p);
	// black hole it 
	SET_INFO(p,&stg_BLACKHOLE_info);
	p = STATIC_LINK2(info,p);
	*pp = p;
    }
    else {
      pp = &STATIC_LINK2(info,p);
      p = *pp;
      i++;
    }

  }

  debugTrace(DEBUG_gccafs, "%d CAFs live", i); 
}
#endif<|MERGE_RESOLUTION|>--- conflicted
+++ resolved
@@ -140,7 +140,6 @@
    Static function declarations
    -------------------------------------------------------------------------- */
 
-<<<<<<< HEAD
 static void    mark_root               (void *user, StgClosure **root);
 static void    zero_static_object_list (StgClosure* first_static);
 static nat     determine_collect_gen   (void);
@@ -158,23 +157,6 @@
 static void    shutdown_gc_threads     (nat me);
 static void    collect_gct_blocks      (void);
 static void    freeMarkStack           (void);
-=======
-static void mark_root               (void *user, StgClosure **root);
-static void zero_static_object_list (StgClosure* first_static);
-static nat  initialise_N            (rtsBool force_major_gc);
-static void prepare_collected_gen   (generation *gen);
-static void prepare_uncollected_gen (generation *gen);
-static void init_gc_thread          (gc_thread *t);
-static void resize_generations      (void);
-static void resize_nursery          (void);
-static void start_gc_threads        (void);
-static void scavenge_until_all_done (void);
-static StgWord inc_running          (void);
-static StgWord dec_running          (void);
-static void wakeup_gc_threads       (nat me);
-static void shutdown_gc_threads     (nat me);
-static void collect_gct_blocks      (void);
->>>>>>> 1fb38442
 
 #if 0 && defined(DEBUG)
 static void gcCAFs                  (void);
@@ -218,17 +200,12 @@
   ASSERT(sizeof(gen_workspace) == 16 * sizeof(StgWord));
   // otherwise adjust the padding in gen_workspace.
 
-<<<<<<< HEAD
+  // this is the main thread
   SET_GCT(gc_threads[cap->no]);
 
   gct->gc_type = gc_type;
   major_gc = (N == RtsFlags.GcFlags.generations-1);
 
-=======
-  // this is the main thread
-  SET_GCT(gc_threads[cap->no]);
-
->>>>>>> 1fb38442
   // tell the stats department that we've started a GC 
   stat_startGC(gct);
 
@@ -315,7 +292,6 @@
 #endif
 
   // check sanity *before* GC
-<<<<<<< HEAD
   IF_DEBUG(sanity, checkSanity (gc_type == GC_LOCAL && n_capabilities != 1,
                                 rtsFalse /* before GC */,
                                 major_gc, 
@@ -332,40 +308,14 @@
   // Prepare the generatinos we're collecting, 1..N
   for (g = 1; g <= N; g++) {
       prepare_collected_gen(&old_generations[g]);
-=======
-  IF_DEBUG(sanity, checkSanity(rtsFalse /* before GC */, major_gc));
-
-  // Initialise all the generations/steps that we're collecting.
-  for (g = 0; g <= N; g++) {
-      prepare_collected_gen(&generations[g]);
->>>>>>> 1fb38442
   }
   // Prepare the generations/steps that we're *not* collecting.
   for (g = N+1; g < RtsFlags.GcFlags.generations; g++) {
       prepare_uncollected_gen(gc_type, &old_generations[g]);
   }
 
-<<<<<<< HEAD
   // Prepare the workspaces attached to this gc_thread
   prepare_gc_thread();
-=======
-  // Prepare this gc_thread
-  init_gc_thread(gct);
-
-  /* Allocate a mark stack if we're doing a major collection.
-   */
-  if (major_gc && oldest_gen->mark) {
-      mark_stack_bd     = allocBlock();
-      mark_stack_top_bd = mark_stack_bd;
-      mark_stack_bd->link = NULL;
-      mark_stack_bd->u.back = NULL;
-      mark_sp           = mark_stack_bd->start;
-  } else {
-      mark_stack_bd     = NULL;
-      mark_stack_top_bd = NULL;
-      mark_sp           = NULL;
-  }
->>>>>>> 1fb38442
 
   /* -----------------------------------------------------------------------
    * follow all the roots that we know about:
@@ -376,15 +326,8 @@
   // NB. do this after the mutable lists have been saved above, otherwise
   // the other GC threads will be writing into the old mutable lists.
   inc_running();
-<<<<<<< HEAD
   wakeup_gc_threads(gct->index, N);
   
-=======
-  wakeup_gc_threads(gct->thread_index);
-
-  traceEventGcWork(gct->cap);
-
->>>>>>> 1fb38442
   // scavenge the capability-private mutable lists.  This isn't part
   // of markSomeCapabilities() because markSomeCapabilities() can only
   // call back into the GC via mark_root() (due to the gct register
@@ -396,7 +339,6 @@
       for (n = 0; n < n_capabilities; n++) {
           scavenge_capability_mut_lists(&capabilities[n]);
       }
-<<<<<<< HEAD
       break;
 #ifdef THREADED_RTS
   case GC_LOCAL:
@@ -406,32 +348,12 @@
       scavenge_capability_mut_lists_par(gct->cap);
       break;
 #endif
-=======
-  } else {
-      scavenge_capability_mut_lists(gct->cap);
->>>>>>> 1fb38442
   }
 
   // follow roots from the CAF list (used by GHCi)
   gct->evac_gen_ix = 0;
   markCAFs(mark_root, gct);
 
-<<<<<<< HEAD
-=======
-  // follow all the roots that the application knows about.
-  gct->evac_gen_no = 0;
-  if (n_gc_threads == 1) {
-      for (n = 0; n < n_capabilities; n++) {
-          markCapability(mark_root, gct, &capabilities[n],
-                         rtsTrue/*don't mark sparks*/);
-      }
-  } else {
-      markCapability(mark_root, gct, cap, rtsTrue/*don't mark sparks*/);
-  }
-
-  markScheduler(mark_root, gct);
-
->>>>>>> 1fb38442
 #if defined(RTS_USER_SIGNALS)
   // mark the signal handlers (signals should be already blocked)
   markSignalHandlers(mark_root, gct);
@@ -481,13 +403,9 @@
       break;
   }
 
-<<<<<<< HEAD
   if (gc_type == GC_PAR) {
       shutdown_gc_threads(gct->index);
   }
-=======
-  shutdown_gc_threads(gct->thread_index);
->>>>>>> 1fb38442
 
   // Now see which stable names are still alive.
   if (gc_type != GC_LOCAL) gcStablePtrTable();
@@ -505,16 +423,11 @@
       for (n = 0; n < n_capabilities; n++) {
           pruneSparkQueue(&capabilities[n]);
       }
-<<<<<<< HEAD
       break;
 
   case GC_PAR:
       pruneSparkQueue(gct->cap);
       break;
-=======
-  } else {
-      pruneSparkQueue(gct->cap);
->>>>>>> 1fb38442
   }
 #endif
 
@@ -908,14 +821,6 @@
   }
 #endif
 
-<<<<<<< HEAD
-=======
-  // ok, GC over: tell the stats department what happened. 
-  stat_endGC(gct, allocated, live_words,
-             copied, N, max_copied, avg_copied,
-             live_blocks * BLOCK_SIZE_W - live_words /* slop */);
-
->>>>>>> 1fb38442
   // Guess which generation we'll collect *next* time
   next_gc_gen = determine_collect_gen();
 
@@ -1319,8 +1224,6 @@
     gct = gc_threads[cap->no];
     gct->gc_type = GC_PAR;
 
-    stat_gcWorkerThreadStart(gct);
-
     // Wait until we're told to wake up
     RELEASE_SPIN_LOCK(&gct->mut_spin);
     gct->wakeup = GC_THREAD_STANDING_BY;
@@ -1334,23 +1237,14 @@
     }
     papi_thread_start_gc1_count(gct->papi_events);
 #endif
-<<<<<<< HEAD
     stat_gcWorkerThreadStart(gct);
     
     prepare_gc_thread();
-=======
-
-    init_gc_thread(gct);
->>>>>>> 1fb38442
 
     traceEventGcWork(gct->cap);
 
     // Every thread evacuates some roots.
-<<<<<<< HEAD
     gct->evac_gen_ix = 0;
-=======
-    gct->evac_gen_no = 0;
->>>>>>> 1fb38442
     markCapability(mark_root, gct, cap, rtsTrue/*prune sparks*/);
     scavenge_capability_mut_lists(cap);
 
@@ -1390,9 +1284,6 @@
     debugTrace(DEBUG_gc, "GC thread %d on my way...", gct->index);
 
     gct->gc_type = GC_LOCAL; // always GC_LOCAL between collections
-
-    // record the time spent doing GC in the Task structure
-    stat_gcWorkerThreadDone(gct);
 
     SET_GCT(saved_gct);
 }
@@ -1435,19 +1326,7 @@
 #endif // THREADED_RTS
 
 static void
-<<<<<<< HEAD
 wakeup_gc_threads (nat me USED_IF_THREADS, nat N USED_IF_THREADS)
-=======
-start_gc_threads (void)
-{
-#if defined(THREADED_RTS)
-    gc_running_threads = 0;
-#endif
-}
-
-static void
-wakeup_gc_threads (nat me USED_IF_THREADS)
->>>>>>> 1fb38442
 {
 #if defined(THREADED_RTS)
     nat i;
@@ -1476,12 +1355,6 @@
 {
 #if defined(THREADED_RTS)
     nat i;
-<<<<<<< HEAD
-=======
-
-    if (n_gc_threads == 1) return;
-
->>>>>>> 1fb38442
     for (i=0; i < n_gc_threads; i++) {
         if (i == me) continue;
         while (gc_threads[i]->wakeup != GC_THREAD_WAITING_TO_CONTINUE) { write_barrier(); }
@@ -1797,7 +1670,6 @@
 static void
 freeMarkStack (void)
 {
-<<<<<<< HEAD
     if (gct->mark_stack_top_bd->link != NULL) {
         debugTrace(DEBUG_gc, "mark stack: %d blocks", 
                    countBlocks(gct->mark_stack_top_bd));
@@ -1805,21 +1677,6 @@
         gct->mark_stack_top_bd->link = NULL;
         ASSERT(gct->mark_stack_top_bd == gct->mark_stack_bd);
     }
-=======
-    t->static_objects = END_OF_STATIC_LIST;
-    t->scavenged_static_objects = END_OF_STATIC_LIST;
-    t->scan_bd = NULL;
-    t->mut_lists = t->cap->mut_lists;
-    t->evac_gen_no = 0;
-    t->failed_to_evac = rtsFalse;
-    t->eager_promotion = rtsTrue;
-    t->thunk_selector_depth = 0;
-    t->copied = 0;
-    t->scanned = 0;
-    t->any_work = 0;
-    t->no_work = 0;
-    t->scav_find_work = 0;
->>>>>>> 1fb38442
 }
 
 /* -----------------------------------------------------------------------------
