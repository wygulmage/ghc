--- conflicted
+++ resolved
@@ -8,10 +8,5 @@
 Rule fired: SPEC/T6056 $wsmallerAndRest @ Integer
 Rule fired: SPEC/T6056 $wsmallerAndRest @ Int
 Rule fired: SPEC/T6056 $wsmallerAndRest @ Int
-<<<<<<< HEAD
 Rule fired: SPEC/T6056 $wsmallerAndRest @ Int
 Rule fired: SPEC/T6056 $wsmallerAndRest @ Integer
-=======
-Rule fired: SPEC/T6056 $wsmallerAndRest @ Integer
-Rule fired: SPEC/T6056 $wsmallerAndRest @ Int
->>>>>>> e319d6d2
