
WildcardInstantiations.hs:5:14: error:
    • Found type wildcard ‘_a’ standing for ‘a’
      Where: ‘a’ is a rigid type variable bound by
<<<<<<< HEAD
                 the inferred type of foo :: (Show a, Enum a) => a -> String
                 at WildcardInstantiations.hs:6:1
      To use the inferred type, enable PartialTypeSignatures
    • In the type signature for:
        foo :: (Show _a, _) => _a -> _

WildcardInstantiations.hs:5:18: error:
    Found hole ‘_’ with inferred constraints: Enum a
    To use the inferred type, enable PartialTypeSignatures
    In the type signature for:
=======
               the inferred type of foo :: (Enum a, Show a) => a -> String
               at WildcardInstantiations.hs:6:1
      To use the inferred type, enable PartialTypeSignatures
    • In the type signature:
        foo :: (Show _a, _) => _a -> _
    • Relevant bindings include
        foo :: a -> String (bound at WildcardInstantiations.hs:6:1)

WildcardInstantiations.hs:5:18: error:
    Found constraint wildcard ‘_’ standing for ‘Enum a’
    To use the inferred type, enable PartialTypeSignatures
    In the type signature:
>>>>>>> 741f837d
      foo :: (Show _a, _) => _a -> _

WildcardInstantiations.hs:5:30: error:
    • Found type wildcard ‘_’ standing for ‘String’
      To use the inferred type, enable PartialTypeSignatures
<<<<<<< HEAD
    • In the type signature for:
        foo :: (Show _a, _) => _a -> _
=======
    • In the type signature:
        foo :: (Show _a, _) => _a -> _
    • Relevant bindings include
        foo :: a -> String (bound at WildcardInstantiations.hs:6:1)
>>>>>>> 741f837d

WildcardInstantiations.hs:8:8: error:
    • Found type wildcard ‘_’ standing for ‘t’
      Where: ‘t’ is a rigid type variable bound by
<<<<<<< HEAD
                 the inferred type of bar :: t -> (t -> t1) -> t1
                 at WildcardInstantiations.hs:9:1
      To use the inferred type, enable PartialTypeSignatures
    • In the type signature for:
        bar :: _ -> _ -> _
=======
               the inferred type of bar :: t -> (t -> t1) -> t1
               at WildcardInstantiations.hs:9:1
      To use the inferred type, enable PartialTypeSignatures
    • In the type signature:
        bar :: _ -> _ -> _
    • Relevant bindings include
        bar :: t -> (t -> t1) -> t1
          (bound at WildcardInstantiations.hs:9:1)
>>>>>>> 741f837d

WildcardInstantiations.hs:8:13: error:
    • Found type wildcard ‘_’ standing for ‘t -> t1’
      Where: ‘t’ is a rigid type variable bound by
<<<<<<< HEAD
                 the inferred type of bar :: t -> (t -> t1) -> t1
                 at WildcardInstantiations.hs:9:1
             ‘t1’ is a rigid type variable bound by
                  the inferred type of bar :: t -> (t -> t1) -> t1
                  at WildcardInstantiations.hs:9:1
      To use the inferred type, enable PartialTypeSignatures
    • In the type signature for:
        bar :: _ -> _ -> _
=======
               the inferred type of bar :: t -> (t -> t1) -> t1
               at WildcardInstantiations.hs:9:1
             ‘t1’ is a rigid type variable bound by
               the inferred type of bar :: t -> (t -> t1) -> t1
               at WildcardInstantiations.hs:9:1
      To use the inferred type, enable PartialTypeSignatures
    • In the type signature:
        bar :: _ -> _ -> _
    • Relevant bindings include
        bar :: t -> (t -> t1) -> t1
          (bound at WildcardInstantiations.hs:9:1)
>>>>>>> 741f837d

WildcardInstantiations.hs:8:18: error:
    • Found type wildcard ‘_’ standing for ‘t1’
      Where: ‘t1’ is a rigid type variable bound by
<<<<<<< HEAD
                  the inferred type of bar :: t -> (t -> t1) -> t1
                  at WildcardInstantiations.hs:9:1
      To use the inferred type, enable PartialTypeSignatures
    • In the type signature for:
        bar :: _ -> _ -> _
=======
               the inferred type of bar :: t -> (t -> t1) -> t1
               at WildcardInstantiations.hs:9:1
      To use the inferred type, enable PartialTypeSignatures
    • In the type signature:
        bar :: _ -> _ -> _
    • Relevant bindings include
        bar :: t -> (t -> t1) -> t1
          (bound at WildcardInstantiations.hs:9:1)
>>>>>>> 741f837d
<|MERGE_RESOLUTION|>--- conflicted
+++ resolved
@@ -2,18 +2,6 @@
 WildcardInstantiations.hs:5:14: error:
     • Found type wildcard ‘_a’ standing for ‘a’
       Where: ‘a’ is a rigid type variable bound by
-<<<<<<< HEAD
-                 the inferred type of foo :: (Show a, Enum a) => a -> String
-                 at WildcardInstantiations.hs:6:1
-      To use the inferred type, enable PartialTypeSignatures
-    • In the type signature for:
-        foo :: (Show _a, _) => _a -> _
-
-WildcardInstantiations.hs:5:18: error:
-    Found hole ‘_’ with inferred constraints: Enum a
-    To use the inferred type, enable PartialTypeSignatures
-    In the type signature for:
-=======
                the inferred type of foo :: (Enum a, Show a) => a -> String
                at WildcardInstantiations.hs:6:1
       To use the inferred type, enable PartialTypeSignatures
@@ -26,32 +14,19 @@
     Found constraint wildcard ‘_’ standing for ‘Enum a’
     To use the inferred type, enable PartialTypeSignatures
     In the type signature:
->>>>>>> 741f837d
       foo :: (Show _a, _) => _a -> _
 
 WildcardInstantiations.hs:5:30: error:
     • Found type wildcard ‘_’ standing for ‘String’
       To use the inferred type, enable PartialTypeSignatures
-<<<<<<< HEAD
-    • In the type signature for:
-        foo :: (Show _a, _) => _a -> _
-=======
     • In the type signature:
         foo :: (Show _a, _) => _a -> _
     • Relevant bindings include
         foo :: a -> String (bound at WildcardInstantiations.hs:6:1)
->>>>>>> 741f837d
 
 WildcardInstantiations.hs:8:8: error:
     • Found type wildcard ‘_’ standing for ‘t’
       Where: ‘t’ is a rigid type variable bound by
-<<<<<<< HEAD
-                 the inferred type of bar :: t -> (t -> t1) -> t1
-                 at WildcardInstantiations.hs:9:1
-      To use the inferred type, enable PartialTypeSignatures
-    • In the type signature for:
-        bar :: _ -> _ -> _
-=======
                the inferred type of bar :: t -> (t -> t1) -> t1
                at WildcardInstantiations.hs:9:1
       To use the inferred type, enable PartialTypeSignatures
@@ -60,21 +35,10 @@
     • Relevant bindings include
         bar :: t -> (t -> t1) -> t1
           (bound at WildcardInstantiations.hs:9:1)
->>>>>>> 741f837d
 
 WildcardInstantiations.hs:8:13: error:
     • Found type wildcard ‘_’ standing for ‘t -> t1’
       Where: ‘t’ is a rigid type variable bound by
-<<<<<<< HEAD
-                 the inferred type of bar :: t -> (t -> t1) -> t1
-                 at WildcardInstantiations.hs:9:1
-             ‘t1’ is a rigid type variable bound by
-                  the inferred type of bar :: t -> (t -> t1) -> t1
-                  at WildcardInstantiations.hs:9:1
-      To use the inferred type, enable PartialTypeSignatures
-    • In the type signature for:
-        bar :: _ -> _ -> _
-=======
                the inferred type of bar :: t -> (t -> t1) -> t1
                at WildcardInstantiations.hs:9:1
              ‘t1’ is a rigid type variable bound by
@@ -86,18 +50,10 @@
     • Relevant bindings include
         bar :: t -> (t -> t1) -> t1
           (bound at WildcardInstantiations.hs:9:1)
->>>>>>> 741f837d
 
 WildcardInstantiations.hs:8:18: error:
     • Found type wildcard ‘_’ standing for ‘t1’
       Where: ‘t1’ is a rigid type variable bound by
-<<<<<<< HEAD
-                  the inferred type of bar :: t -> (t -> t1) -> t1
-                  at WildcardInstantiations.hs:9:1
-      To use the inferred type, enable PartialTypeSignatures
-    • In the type signature for:
-        bar :: _ -> _ -> _
-=======
                the inferred type of bar :: t -> (t -> t1) -> t1
                at WildcardInstantiations.hs:9:1
       To use the inferred type, enable PartialTypeSignatures
@@ -106,4 +62,3 @@
     • Relevant bindings include
         bar :: t -> (t -> t1) -> t1
           (bound at WildcardInstantiations.hs:9:1)
->>>>>>> 741f837d
