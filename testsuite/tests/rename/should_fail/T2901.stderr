--- conflicted
+++ resolved
@@ -1,9 +1,3 @@
-<<<<<<< HEAD
-
-T2901.hs:6:5: error: Not in scope: data constructor ‘F.Foo’
-
-T2901.hs:6:13: error: Not in scope: ‘F.field’
-=======
 
 T2901.hs:6:5: error:
     Not in scope: data constructor ‘F.Foo’
@@ -11,4 +5,3 @@
 
 T2901.hs:6:13: error:
     ‘F.field’ is not a (visible) constructor field name
->>>>>>> 8868ff3e
