--- conflicted
+++ resolved
@@ -1,86 +1,42 @@
-<<<<<<< HEAD
 
 T4093b.hs:31:13: error:
-    Could not deduce: e ~ C
-    from the context: (EitherCO e (A C O n) (A O O n) ~ A e O n,
-                       EitherCO x (A C C n) (A C O n) ~ A C x n)
-      bound by the type signature for:
-                 blockToNodeList :: (EitherCO e (A C O n) (A O O n) ~ A e O n,
-                                     EitherCO x (A C C n) (A C O n) ~ A C x n) =>
-                                    Block n e x -> A e x n
-      at T4093b.hs:(19,1)-(22,26)
-    ‘e’ is a rigid type variable bound by
-      the type signature for:
-        blockToNodeList :: forall (n :: * -> * -> *) e x.
-                           (EitherCO e (A C O n) (A O O n) ~ A e O n,
-                            EitherCO x (A C C n) (A C O n) ~ A C x n) =>
-                           Block n e x -> A e x n
-      at T4093b.hs:20:12
-    Expected type: EitherCO e (A C O n) (A O O n)
-      Actual type: (MaybeC C (n C O), MaybeC O (n O C))
-    Relevant bindings include
-      f :: n C O
-           -> EitherCO e (A C O n) (A O O n) -> EitherCO e (A C O n) (A O O n)
-        (bound at T4093b.hs:31:5)
-      l :: n O C
-           -> EitherCO e (A C O n) (A O O n) -> EitherCO e (A C C n) (A O C n)
-        (bound at T4093b.hs:34:5)
-      b :: Block n e x (bound at T4093b.hs:25:17)
-      blockToNodeList :: Block n e x -> A e x n (bound at T4093b.hs:25:1)
-    In the expression: (JustC n, NothingC)
-    In an equation for ‘f’: f n _ = (JustC n, NothingC)
-    In an equation for ‘blockToNodeList’:
-        blockToNodeList b
-          = foldBlockNodesF (f, l) b z
-          where
-              z ::
-                EitherCO e (EitherCO e (A C O n) (A O O n)) (EitherCO e (A C O n) (A O O n))
-              z = undefined
-              f ::
-                n C O
-                -> EitherCO e (A C O n) (A O O n) -> EitherCO e (A C O n) (A O O n)
-              f n _ = (JustC n, NothingC)
-              ....
-=======
-
-T4093b.hs:31:13:
-    Could not deduce: e ~ C
-    from the context: (EitherCO e (A C O n) (A O O n) ~ A e O n,
-                       EitherCO x (A C C n) (A C O n) ~ A C x n)
-      bound by the type signature for:
-               blockToNodeList :: (EitherCO e (A C O n) (A O O n) ~ A e O n,
-                                   EitherCO x (A C C n) (A C O n) ~ A C x n) =>
-                                  Block n e x -> A e x n
-      at T4093b.hs:(20,3)-(22,26)
+    • Could not deduce: e ~ C
+      from the context: (EitherCO e (A C O n) (A O O n) ~ A e O n,
+                         EitherCO x (A C C n) (A C O n) ~ A C x n)
+        bound by the type signature for:
+                   blockToNodeList :: (EitherCO e (A C O n) (A O O n) ~ A e O n,
+                                       EitherCO x (A C C n) (A C O n) ~ A C x n) =>
+                                      Block n e x -> A e x n
+        at T4093b.hs:(19,1)-(22,26)
       ‘e’ is a rigid type variable bound by
-          the type signature for:
-          blockToNodeList :: (EitherCO e (A C O n) (A O O n) ~ A e O n,
+        the type signature for:
+          blockToNodeList :: forall (n :: * -> * -> *) e x.
+                             (EitherCO e (A C O n) (A O O n) ~ A e O n,
                               EitherCO x (A C C n) (A C O n) ~ A C x n) =>
                              Block n e x -> A e x n
-          at T4093b.hs:20:12
-    Expected type: EitherCO e (A C O n) (A O O n)
-      Actual type: (MaybeC C (n C O), MaybeC O (n O C))
-    In the expression: (JustC n, NothingC)
-    In an equation for ‘f’: f n _ = (JustC n, NothingC)
-    In an equation for ‘blockToNodeList’:
-        blockToNodeList b
-          = foldBlockNodesF (f, l) b z
-          where
-              z ::
-                EitherCO e (EitherCO e (A C O n) (A O O n)) (EitherCO e (A C O n) (A O O n))
-              z = undefined
-              f ::
-                n C O
-                -> EitherCO e (A C O n) (A O O n) -> EitherCO e (A C O n) (A O O n)
-              f n _ = (JustC n, NothingC)
-              ....
-    Relevant bindings include
-      f :: n C O
-           -> EitherCO e (A C O n) (A O O n) -> EitherCO e (A C O n) (A O O n)
-        (bound at T4093b.hs:31:5)
-      l :: n O C
-           -> EitherCO e (A C O n) (A O O n) -> EitherCO e (A C C n) (A O C n)
-        (bound at T4093b.hs:34:5)
-      b :: Block n e x (bound at T4093b.hs:25:17)
-      blockToNodeList :: Block n e x -> A e x n (bound at T4093b.hs:25:1)
->>>>>>> 5e04c384
+        at T4093b.hs:20:12
+      Expected type: EitherCO e (A C O n) (A O O n)
+        Actual type: (MaybeC C (n C O), MaybeC O (n O C))
+    • In the expression: (JustC n, NothingC)
+      In an equation for ‘f’: f n _ = (JustC n, NothingC)
+      In an equation for ‘blockToNodeList’:
+          blockToNodeList b
+            = foldBlockNodesF (f, l) b z
+            where
+                z ::
+                  EitherCO e (EitherCO e (A C O n) (A O O n)) (EitherCO e (A C O n) (A O O n))
+                z = undefined
+                f ::
+                  n C O
+                  -> EitherCO e (A C O n) (A O O n) -> EitherCO e (A C O n) (A O O n)
+                f n _ = (JustC n, NothingC)
+                ....
+    • Relevant bindings include
+        f :: n C O
+             -> EitherCO e (A C O n) (A O O n) -> EitherCO e (A C O n) (A O O n)
+          (bound at T4093b.hs:31:5)
+        l :: n O C
+             -> EitherCO e (A C O n) (A O O n) -> EitherCO e (A C C n) (A O C n)
+          (bound at T4093b.hs:34:5)
+        b :: Block n e x (bound at T4093b.hs:25:17)
+        blockToNodeList :: Block n e x -> A e x n (bound at T4093b.hs:25:1)