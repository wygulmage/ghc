--- conflicted
+++ resolved
@@ -1,28 +1,13 @@
-<<<<<<< HEAD
 
 SimpleFail5a.hs:31:11: error:
-    Couldn't match type ‘a’ with ‘Int’
-    ‘a’ is a rigid type variable bound by
-      the type signature for:
-        bar3wrong :: forall a. S3 a -> a
-      at SimpleFail5a.hs:30:14
-    Expected type: S3 a
-      Actual type: S3 Int
-    Relevant bindings include
-      bar3wrong :: S3 a -> a (bound at SimpleFail5a.hs:31:1)
-    In the pattern: D3Int
-    In an equation for ‘bar3wrong’: bar3wrong D3Int = 1
-=======
-
-SimpleFail5a.hs:31:11:
-    Couldn't match type ‘a’ with ‘Int’
+    • Couldn't match type ‘a’ with ‘Int’
       ‘a’ is a rigid type variable bound by
-          the type signature for: bar3wrong :: S3 a -> a
-          at SimpleFail5a.hs:30:14
-    Expected type: S3 a
-      Actual type: S3 Int
-    In the pattern: D3Int
-    In an equation for ‘bar3wrong’: bar3wrong D3Int = 1
-    Relevant bindings include
-      bar3wrong :: S3 a -> a (bound at SimpleFail5a.hs:31:1)
->>>>>>> 5e04c384
+        the type signature for:
+          bar3wrong :: forall a. S3 a -> a
+        at SimpleFail5a.hs:30:14
+      Expected type: S3 a
+        Actual type: S3 Int
+    • In the pattern: D3Int
+      In an equation for ‘bar3wrong’: bar3wrong D3Int = 1
+    • Relevant bindings include
+        bar3wrong :: S3 a -> a (bound at SimpleFail5a.hs:31:1)