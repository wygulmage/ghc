--- conflicted
+++ resolved
@@ -1,28 +1,16 @@
 
 T3208b.hs:15:10:
-<<<<<<< HEAD
-    Could not deduce (OTerm o0 ~ OTerm a)
-=======
     Could not deduce (STerm o0 ~ OTerm o0)
->>>>>>> c4eb0176
     from the context (OTerm a ~ STerm a, OBJECT a, SUBST a)
       bound by the type signature for
                  fce' :: (OTerm a ~ STerm a, OBJECT a, SUBST a) => a -> c
       at T3208b.hs:14:9-56
-<<<<<<< HEAD
-    NB: ‘OTerm’ is a type function, and may not be injective
-=======
->>>>>>> c4eb0176
     The type variable ‘o0’ is ambiguous
     In the expression: fce (apply f)
     In an equation for ‘fce'’: fce' f = fce (apply f)
 
 T3208b.hs:15:15:
-<<<<<<< HEAD
-    Could not deduce (STerm o0 ~ OTerm a)
-=======
     Could not deduce (OTerm o0 ~ OTerm a)
->>>>>>> c4eb0176
     from the context (OTerm a ~ STerm a, OBJECT a, SUBST a)
       bound by the type signature for
                  fce' :: (OTerm a ~ STerm a, OBJECT a, SUBST a) => a -> c
